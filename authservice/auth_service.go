// Copyright 2021 Board of Trustees of the University of Illinois.
//
// Licensed under the Apache License, Version 2.0 (the "License");
// you may not use this file except in compliance with the License.
// You may obtain a copy of the License at
//
//     http://www.apache.org/licenses/LICENSE-2.0
//
// Unless required by applicable law or agreed to in writing, software
// distributed under the License is distributed on an "AS IS" BASIS,
// WITHOUT WARRANTIES OR CONDITIONS OF ANY KIND, either express or implied.
// See the License for the specific language governing permissions and
// limitations under the License.

package authservice

import (
	"crypto/rsa"
	"encoding/json"
	"errors"
	"fmt"
	"io/ioutil"
	"net/http"
	"strings"
	"sync"
	"time"

	"github.com/golang-jwt/jwt"
	"github.com/rokwire/core-auth-library-go/authutils"
	"github.com/rokwire/logging-library-go/logs"
	"golang.org/x/sync/syncmap"
	"gopkg.in/go-playground/validator.v9"
)

// -------------------- AuthService --------------------

// AuthService contains the configurations to interface with the auth service
type AuthService struct {
	dataLoader AuthDataLoader

	// ID of implementing service
	serviceID string

	services        *syncmap.Map
	servicesUpdated *time.Time
	servicesLock    *sync.RWMutex

	minRefreshCacheFreq int
	maxRefreshCacheFreq int
}

// GetServiceID returns the ID of the implementing service
func (a *AuthService) GetServiceID() string {
	return a.serviceID
}

// GetServiceReg returns the service registration record for the given ID if found
func (a *AuthService) GetServiceReg(id string) (*ServiceReg, error) {
	a.servicesLock.RLock()
	servicesUpdated := a.servicesUpdated
	maxRefreshFreq := a.maxRefreshCacheFreq
	a.servicesLock.RUnlock()

	var loadServicesError error
	now := time.Now()
	if servicesUpdated == nil || now.Sub(*servicesUpdated).Minutes() > float64(maxRefreshFreq) {
		loadServicesError = a.LoadServices()
	}

	var service ServiceReg

	if a.services == nil {
		return nil, fmt.Errorf("services could not be loaded: %v", loadServicesError)
	}
	itemValue, ok := a.services.Load(id)
	if !ok {
		return nil, fmt.Errorf("service could not be found for id: %s - %v", id, loadServicesError)
	}

	service, ok = itemValue.(ServiceReg)
	if !ok {
		return nil, fmt.Errorf("service could not be parsed for id: %s - %v", id, loadServicesError)
	}

	return &service, loadServicesError
}

// GetServiceRegWithPubKey returns the service registration record for the given ID if found and validates the PubKey
func (a *AuthService) GetServiceRegWithPubKey(id string) (*ServiceReg, error) {
	serviceReg, err := a.GetServiceReg(id)
	if err != nil || serviceReg == nil {
		return nil, fmt.Errorf("failed to retrieve service reg: %v", err)
	}

	if serviceReg.PubKey == nil {
		return nil, fmt.Errorf("service pub key is nil for id %s", id)
	}

	if serviceReg.PubKey.Key == nil {
		err = serviceReg.PubKey.LoadKeyFromPem()
		if err != nil || serviceReg.PubKey.Key == nil {
			return nil, fmt.Errorf("service pub key is invalid for id %s: %v", id, err)
		}
	}

	return serviceReg, nil
}

// LoadServices loads the subscribed service registration records and caches them
// 	This function will be called periodically after refreshCacheFreq, but can be called directly to force a cache refresh
func (a *AuthService) LoadServices() error {
	services, loadServicesError := a.dataLoader.LoadServices()
	if services != nil {
		a.setServices(services)
	}
	return loadServicesError
}

// SubscribeServices subscribes to the provided services
//	If reload is true and one of the services is not already subscribed, the service registrations will be reloaded immediately
func (a *AuthService) SubscribeServices(serviceIDs []string, reload bool) error {
	newSub := false

	for _, serviceID := range serviceIDs {
		subscribed := a.dataLoader.SubscribeService(serviceID)
		if subscribed {
			newSub = true
		}
	}

	if reload && newSub {
		err := a.LoadServices()
		if err != nil {
			return fmt.Errorf("error loading service registrations: %v", err)
		}
	}

	return nil
}

// UnsubscribeServices unsubscribes from the provided service
func (a *AuthService) UnsubscribeServices(serviceIDs []string) {
	for _, serviceID := range serviceIDs {
		a.dataLoader.UnsubscribeService(serviceID)
	}
}

// ValidateServiceRegistration validates that the implementing service has a valid registration for the provided service ID and hostname
func (a *AuthService) ValidateServiceRegistration(serviceHost string) error {
	service, err := a.GetServiceReg(a.serviceID)
	if err != nil || service == nil {
		return fmt.Errorf("no service registration found with id %s: %v", a.serviceID, err)
	}

	if serviceHost != service.Host {
		return fmt.Errorf("service host (%s) does not match expected value (%s) for id %s", service.Host, serviceHost, a.serviceID)
	}

	return nil
}

// ValidateServiceRegistrationKey validates that the implementing service has a valid registration for the provided keypair
func (a *AuthService) ValidateServiceRegistrationKey(privKey *rsa.PrivateKey) error {
	if privKey == nil {
		return errors.New("provided priv key is nil")
	}

	service, err := a.GetServiceRegWithPubKey(a.serviceID)
	if err != nil {
		return fmt.Errorf("failed to retrieve service pub key: %v", err)
	}

	if service.PubKey.Key.Equal(privKey.PublicKey) {
		return fmt.Errorf("service pub key does not match for id %s", a.serviceID)
	}

	return nil
}

// SetMinRefreshCacheFreq sets the minimum frequency at which cached service registration records are refreshed in minutes
// 	The default value is 1
func (a *AuthService) SetMinRefreshCacheFreq(freq int) {
	a.servicesLock.Lock()
	a.minRefreshCacheFreq = freq
	a.servicesLock.Unlock()
}

// SetMaxRefreshCacheFreq sets the minimum frequency at which cached service registration records are refreshed in minutes
// 	The default value is 60
func (a *AuthService) SetMaxRefreshCacheFreq(freq int) {
	a.servicesLock.Lock()
	a.maxRefreshCacheFreq = freq
	a.servicesLock.Unlock()
}

func (a *AuthService) setServices(services []ServiceReg) {
	a.servicesLock.Lock()

	a.services = &syncmap.Map{}
	if len(services) > 0 {
		for _, service := range services {
			a.services.Store(service.ServiceID, service)
			a.services.Store(service.ServiceAccountID, service)
		}
	}

	time := time.Now()
	a.servicesUpdated = &time

	a.servicesLock.Unlock()
}

// NewAuthService creates and configures a new AuthService instance
func NewAuthService(serviceID string, serviceHost string, dataLoader AuthDataLoader) (*AuthService, error) {
	// Subscribe to the implementing service to validate registration
	dataLoader.SubscribeService(serviceID)

	lock := &sync.RWMutex{}
	services := &syncmap.Map{}

	auth := &AuthService{dataLoader: dataLoader, serviceID: serviceID, services: services, servicesLock: lock,
		minRefreshCacheFreq: 1, maxRefreshCacheFreq: 60}

	err := auth.LoadServices()
	if err != nil {
		return nil, fmt.Errorf("error loading services: %v", err)
	}

	err = auth.ValidateServiceRegistration(serviceHost)
	if err != nil {
		return nil, fmt.Errorf("unable to validate service registration: please contact the auth service system admin to register your service - %v", err)
	}

	return auth, nil
}

//CheckForRefresh checks if service registrations need to be reloaded
func (a *AuthService) CheckForRefresh() (bool, error) {
	a.servicesLock.RLock()
	servicesUpdated := a.servicesUpdated
	minRefreshFreq := a.minRefreshCacheFreq
	a.servicesLock.RUnlock()

	var loadServicesError error
	now := time.Now()
	if servicesUpdated == nil || now.Sub(*servicesUpdated).Minutes() > float64(minRefreshFreq) {
		loadServicesError = a.LoadServices()
		return true, loadServicesError
	}
	return false, loadServicesError
}

// NewTestAuthService creates and configures a new AuthService instance for testing purposes
func NewTestAuthService(serviceID string, serviceHost string, dataLoader AuthDataLoader) (*AuthService, error) {
	// Subscribe to the implementing service to validate registration
	dataLoader.SubscribeService(serviceID)

	lock := &sync.RWMutex{}
	services := &syncmap.Map{}

	auth := &AuthService{dataLoader: dataLoader, serviceID: serviceID, services: services, servicesLock: lock,
		minRefreshCacheFreq: 1, maxRefreshCacheFreq: 60}
	err := auth.LoadServices()
	if err != nil {
		return nil, fmt.Errorf("error loading services: %v", err)
	}

	return auth, nil
}

// -------------------- DataLoader --------------------

// AuthDataLoader declares an interface to load data from an auth service
type AuthDataLoader interface {
	// GetServiceAccountParams gets all service account params
	GetServiceAccountParams() error
	// GetAccessToken gets an access token
	GetAccessToken(appID string, orgID string) error
	// GetDeletedAccounts loads deleted account IDs
	GetDeletedAccounts() ([]string, error)
	ServiceRegLoader
}

//RemoteAuthDataLoaderImpl provides a AuthDataLoader implementation for a remote auth service
type RemoteAuthDataLoaderImpl struct {
	config *RemoteAuthDataLoaderConfig

	accessTokens *syncmap.Map
	appOrgPairs  []AppOrgPair

	timerDone               chan bool
	getDeletedAccountsTimer *time.Timer

	logger *logs.Logger

	*RemoteServiceRegLoaderImpl
}

//RemoteAuthDataLoaderConfig represents a configuration for a remote data loader
type RemoteAuthDataLoaderConfig struct {
	AuthServicesHost string // URL of auth services host
	ServiceAccountID string // Implementing service's account ID on the auth service
	ServiceToken     string // Static token issued by the auth service, used to get access tokens from the auth service

	ServiceAccountParamsPath string // Path to auth service service account params endpoint
	AccessTokenPath          string // Path to auth service access token endpoint
	DeletedAccountsPath      string // Path to auth service deleted accounts endpoint
	ServiceRegPath           string // Path to auth service service registration endpoint

	ServiceAccountParamsRequestFunc func(string, string, string, string) (*http.Request, error)                   // Function to call to construct service account params request
	AccessTokenRequestFunc          func(string, string, string, string, *string, *string) (*http.Request, error) // Function to call to construct access token request

	AccessTokenRequest       *http.Request
	DeletedAccountsCallback  func([]string) error // Function to call once the deleted accounts list is received from the auth service
	GetDeletedAccountsPeriod int64                // How often to request deleted account list from the auth service (in hours)
}

<<<<<<< HEAD
// AppOrgPair represents application organization pair access granted by a remote auth service
type AppOrgPair struct {
	AppID string
	OrgID string
}

func (ao AppOrgPair) toKey() string {
	return fmt.Sprintf("%s_%s", ao.AppID, ao.OrgID)
}

type appOrgPairResponse struct {
	AppID *string `json:"app_id"`
	OrgID *string `json:"org_id"`
}

// GetServiceAccountParams implements AuthDataLoader interface
func (r *RemoteAuthDataLoaderImpl) GetServiceAccountParams() error {
	req, err := r.config.ServiceAccountParamsRequestFunc(r.config.AuthServicesHost, r.config.ServiceAccountParamsPath,
		r.config.ServiceAccountID, r.config.ServiceToken)
	if err != nil {
		return fmt.Errorf("error creating service account params request: %v", err)
	}

	client := &http.Client{}
	resp, err := client.Do(req)
	if err != nil {
		return fmt.Errorf("error requesting service account params: %v", err)
	}

	defer resp.Body.Close()

	body, err := ioutil.ReadAll(resp.Body)
	if err != nil {
		return fmt.Errorf("error reading body of service account params response: %v", err)
	}

	if resp.StatusCode != 200 {
		return fmt.Errorf("error getting service account params: %d - %s", resp.StatusCode, string(body))
	}

	var paramsResponse []appOrgPairResponse
	err = json.Unmarshal(body, &paramsResponse)
	if err != nil {
		return fmt.Errorf("error on unmarshal service account params response: %v", err)
	}

	r.appOrgPairs = make([]AppOrgPair, len(paramsResponse))
	for i, pair := range paramsResponse {
		r.appOrgPairs[i] = AppOrgPair{AppID: authutils.StringOrEmpty(pair.AppID), OrgID: authutils.StringOrEmpty(pair.OrgID)}
	}

	r.accessTokens = &syncmap.Map{}

	return nil
}

//GetAppOrgPairs returns the data loader's list of app org pairs
func (r *RemoteAuthDataLoaderImpl) GetAppOrgPairs() []AppOrgPair {
	return r.appOrgPairs
}

// AccessToken represents an access token granted by a remote auth service
type AccessToken struct {
	Token     string `json:"access_token"`
	TokenType string `json:"token_type"`
}

func (at AccessToken) String() string {
	return fmt.Sprintf("%s %s", at.TokenType, at.Token)
}

// GetAccessToken implements AuthDataLoader interface
func (r *RemoteAuthDataLoaderImpl) GetAccessToken(appID string, orgID string) error {
	if !r.isAppOrgAccessGranted(appID, orgID) {
		return fmt.Errorf("access not granted for app_id %v, org_id %v", appID, orgID)
	}

	req, err := r.config.AccessTokenRequestFunc(r.config.AuthServicesHost, r.config.AccessTokenPath,
		r.config.ServiceAccountID, r.config.ServiceToken, authutils.StringOrNil(appID), authutils.StringOrNil(orgID))
	if err != nil {
		return fmt.Errorf("error creating access token request: %v", err)
	}

	client := &http.Client{}
	resp, err := client.Do(req)
=======
// GetAccessToken implements AuthDataLoader interface
func (r *RemoteAuthDataLoaderImpl) GetAccessToken() error {
	client := &http.Client{}
	resp, err := client.Do(r.config.AccessTokenRequest)
>>>>>>> 18d656d0
	if err != nil {
		return fmt.Errorf("error requesting access token: %v", err)
	}

	defer resp.Body.Close()

	body, err := ioutil.ReadAll(resp.Body)
	if err != nil {
		return fmt.Errorf("error reading body of access token response: %v", err)
	}

	if resp.StatusCode != 200 {
		return fmt.Errorf("error getting access token: %d - %s", resp.StatusCode, string(body))
	}

	var accessToken AccessToken
	err = json.Unmarshal(body, &accessToken)
	if err != nil {
		return fmt.Errorf("error on unmarshal access token response: %v", err)
	}

	r.accessTokens.Store(fmt.Sprintf("%s_%s", appID, orgID), accessToken)

	return nil
}

func (r *RemoteAuthDataLoaderImpl) isAppOrgAccessGranted(appID string, orgID string) bool {
	granted := false
	for _, pair := range r.appOrgPairs {
		if pair.AppID == appID && pair.OrgID == orgID {
			granted = true
			break
		}
	}

	return granted
}

//GetAccessTokens returns a map containing all cached access tokens
func (r *RemoteAuthDataLoaderImpl) GetAccessTokens() map[string]string {
	tokens := make(map[string]string)
	r.accessTokens.Range(func(key, item interface{}) bool {
		keyStr, ok := key.(string)
		if !ok {
			return false
		}

		if item == nil {
			return false
		} else if accessToken, ok := item.(AccessToken); !ok {
			return false
		} else {
			tokens[keyStr] = accessToken.String()
			return true
		}
	})

	return tokens
}

// GetDeletedAccounts implements AuthDataLoader interface
func (r *RemoteAuthDataLoaderImpl) GetDeletedAccounts() ([]string, error) {
	idChan := make(chan []string)
	errChan := make(chan error)
	accountIDs := make([]string, 0)
	errStr := ""

	for _, pair := range r.appOrgPairs {
		item, _ := r.accessTokens.Load(pair.toKey())
		if item == nil {
			go r.getDeletedAccountsAsync(nil, pair, idChan, errChan)
		} else if accessToken, ok := item.(AccessToken); !ok {
			go r.getDeletedAccountsAsync(nil, pair, idChan, errChan)
		} else {
			go r.getDeletedAccountsAsync(&accessToken, pair, idChan, errChan)
		}
	}

	for i := 0; i < len(r.appOrgPairs); i++ {
		partialAccountIDs := <-idChan
		partialErr := <-errChan
		if partialErr != nil {
			if len(errStr) > 0 {
				errStr += ", " + partialErr.Error()
			} else {
				errStr += partialErr.Error()
			}
		} else if partialAccountIDs != nil {
			accountIDs = append(accountIDs, partialAccountIDs...)
		}
	}

	if errStr != "" {
		return accountIDs, errors.New(errStr)
	}
	return accountIDs, nil
}

func (r *RemoteAuthDataLoaderImpl) getDeletedAccountsAsync(token *AccessToken, appOrgPair AppOrgPair, c chan []string, e chan error) {
	data, err := r.makeRequest(r.requestDeletedAccounts, token, appOrgPair, "error getting deleted accounts: 401", true)

	accountIDs, _ := data.([]string)

	c <- accountIDs
	e <- err
}

func (r *RemoteAuthDataLoaderImpl) requestDeletedAccounts(token *AccessToken) (interface{}, error) {
	if token == nil {
		return nil, errors.New("access token is missing")
	}

	client := &http.Client{}
	req, err := http.NewRequest("GET", r.config.AuthServicesHost+r.config.DeletedAccountsPath, nil)
	if err != nil {
		return nil, fmt.Errorf("error formatting request to get deleted accounts: %v", err)
	}

	req.Header.Set("Authorization", token.String())

	resp, err := client.Do(req)
	if err != nil {
		return nil, fmt.Errorf("error requesting deleted accounts: %v", err)
	}

	defer resp.Body.Close()

	body, err := ioutil.ReadAll(resp.Body)
	if err != nil {
		return nil, fmt.Errorf("error reading body of deleted accounts response: %v", err)
	}

	if resp.StatusCode != 200 {
		return nil, fmt.Errorf("error getting deleted accounts: %d - %s", resp.StatusCode, string(body))
	}

	var deletedAccounts []string
	err = json.Unmarshal(body, &deletedAccounts)
	if err != nil {
		return nil, fmt.Errorf("error on unmarshal deleted accounts response: %v", err)
	}

	return deletedAccounts, nil
}

func (r *RemoteAuthDataLoaderImpl) makeRequest(requestFunc func(*AccessToken) (interface{}, error), token *AccessToken, appOrgPair AppOrgPair, retryString string, updateTokenIfNeeded bool) (interface{}, error) {
	var updateErr error
	if updateTokenIfNeeded && token == nil {
		token, updateErr = r.updateAccessToken(appOrgPair)
		if updateErr != nil {
			return nil, updateErr
		}
	}
	data, err := requestFunc(token)
	if err != nil {
		if updateTokenIfNeeded && strings.HasPrefix(err.Error(), retryString) {
			// access token may have expired, so get a new one and try once more
			token, updateErr = r.updateAccessToken(appOrgPair)
			if updateErr != nil {
				return nil, fmt.Errorf("%s - after %v", updateErr, err)
			}

			data, err = requestFunc(token)
			if err != nil {
				return nil, err
			}

			return data, nil
		}

		return nil, err
	}

	return data, nil
}

func (r *RemoteAuthDataLoaderImpl) updateAccessToken(appOrgPair AppOrgPair) (*AccessToken, error) {
	tokenErr := r.GetAccessToken(appOrgPair.AppID, appOrgPair.OrgID)
	if tokenErr != nil {
		return nil, fmt.Errorf("error getting new access token - %v", tokenErr)
	}

	updatedEntry, _ := r.accessTokens.Load(appOrgPair.toKey())
	updatedToken, ok := updatedEntry.(AccessToken)
	if !ok {
		return nil, fmt.Errorf("error reading updated access token - %s", appOrgPair.toKey())
	}

	return &updatedToken, nil
}

// Deleted Accounts Timer

//StartGetDeletedAccountsTimer starts a timer which repeatedly requests deleted accounts from a remote auth service
func (r *RemoteAuthDataLoaderImpl) StartGetDeletedAccountsTimer() error {
	if r.config.DeletedAccountsCallback != nil {
		//cancel if active
		if r.getDeletedAccountsTimer != nil {
			r.timerDone <- true
			r.getDeletedAccountsTimer.Stop()
		}

		if len(r.appOrgPairs) == 0 {
			err := r.GetServiceAccountParams()
			if err != nil {
				return fmt.Errorf("error starting get deleted accounts timer: %v", err)
			}
		}

		r.getDeletedAccounts(r.config.DeletedAccountsCallback)
	}
	return nil
}

func (r *RemoteAuthDataLoaderImpl) getDeletedAccounts(callback func([]string) error) {
	accountIDs, err := r.GetDeletedAccounts()
	if err != nil && r.logger != nil {
		r.logger.Error(err.Error())
	}

	err = callback(accountIDs)
	if err != nil && r.logger != nil {
		r.logger.Errorf("Received error from callback function: %v", err)
	}

	duration := time.Hour * time.Duration(r.config.GetDeletedAccountsPeriod)
	r.getDeletedAccountsTimer = time.NewTimer(duration)
	select {
	case <-r.getDeletedAccountsTimer.C:
		// timer expired
		r.getDeletedAccountsTimer = nil

		r.getDeletedAccounts(callback)
	case <-r.timerDone:
		// timer aborted
		r.getDeletedAccountsTimer = nil
	}
}

// NewRemoteAuthDataLoader creates and configures a new NewRemoteAuthDataLoaderImpl instance for the provided auth services url
func NewRemoteAuthDataLoader(config *RemoteAuthDataLoaderConfig, subscribedServices []string, logger *logs.Logger) (*RemoteAuthDataLoaderImpl, error) {
	if config == nil {
		return nil, errors.New("data loader config is missing")
	}
	if config.AuthServicesHost == "" {
		return nil, errors.New("auth services host is missing")
	}
	if config.ServiceAccountID == "" {
		return nil, errors.New("service account id is missing")
	}

<<<<<<< HEAD
	constructDataLoaderConfig(config)
=======
	err := constructDataLoaderConfig(&config)
	if err != nil {
		return nil, fmt.Errorf("error constructing data loader config: %v", err)
	}
>>>>>>> 18d656d0

	serviceRegLoader := NewRemoteServiceRegLoader(subscribedServices)

	accessTokens := &syncmap.Map{}

	timerDone := make(chan bool)

	dataLoader := RemoteAuthDataLoaderImpl{config: config, accessTokens: accessTokens, timerDone: timerDone, logger: logger, RemoteServiceRegLoaderImpl: serviceRegLoader}
	serviceRegLoader.dataLoader = &dataLoader

	return &dataLoader, nil
}

<<<<<<< HEAD
func constructDataLoaderConfig(config *RemoteAuthDataLoaderConfig) {
	if config.ServiceAccountParamsPath == "" {
		config.ServiceAccountParamsPath = "/bbs/service-account"
	}
=======
func constructDataLoaderConfig(config *RemoteAuthDataLoaderConfig) error {
>>>>>>> 18d656d0
	if config.AccessTokenPath == "" {
		config.AccessTokenPath = "/bbs/access-token"
	}
	if config.DeletedAccountsPath == "" {
		config.DeletedAccountsPath = "/bbs/deleted-accounts"
	}
	if config.ServiceRegPath == "" {
		config.ServiceRegPath = "/bbs/service-regs"
	}

<<<<<<< HEAD
	if config.ServiceAccountParamsRequestFunc == nil {
		config.ServiceAccountParamsRequestFunc = authutils.GetDefaultServiceAccountParamsRequest
	}
	if config.AccessTokenRequestFunc == nil {
		config.AccessTokenRequestFunc = authutils.GetDefaultAccessTokenRequest
=======
	if config.AccessTokenRequest == nil {
		r, err := authutils.GetDefaultAccessTokenRequest(config.AuthServicesHost, config.AccessTokenPath, config.ServiceToken)
		if err != nil {
			return err
		}

		config.AccessTokenRequest = r
>>>>>>> 18d656d0
	}
	if config.GetDeletedAccountsPeriod <= 0 {
		config.GetDeletedAccountsPeriod = 2
	}

	return nil
}

// -------------------- ServiceRegLoader --------------------

// ServiceRegLoader declares an interface to load the service registrations for specified services
type ServiceRegLoader interface {
	// LoadServices loads the service registration records for all subscribed services
	LoadServices() ([]ServiceReg, error)
	//GetSubscribedServices returns the list of currently subscribed services
	GetSubscribedServices() []string
	// SubscribeService subscribes the loader to the given service
	// 	Returns true if the specified service was added or false if it was already found
	SubscribeService(serviceID string) bool
	// UnsubscribeService unsubscribes the loader from the given service
	// 	Returns true if the specified service was removed or false if it was not found
	UnsubscribeService(serviceID string) bool
}

//RemoteServiceRegLoaderImpl provides a ServiceRegLoader implementation for a remote auth service
type RemoteServiceRegLoaderImpl struct {
	dataLoader *RemoteAuthDataLoaderImpl

	*ServiceRegSubscriptions
}

// LoadServices implements ServiceRegLoader interface
func (r *RemoteServiceRegLoaderImpl) LoadServices() ([]ServiceReg, error) {
	if len(r.GetSubscribedServices()) == 0 {
		return nil, nil
	}

	client := &http.Client{}
	req, err := http.NewRequest("GET", r.dataLoader.config.AuthServicesHost+r.dataLoader.config.ServiceRegPath, nil)
	if err != nil {
		return nil, fmt.Errorf("error formatting request to load services: %v", err)
	}

	servicesQuery := strings.Join(r.GetSubscribedServices(), ",")

	q := req.URL.Query()
	q.Add("ids", servicesQuery)
	req.URL.RawQuery = q.Encode()

	resp, err := client.Do(req)
	if err != nil {
		return nil, fmt.Errorf("error requesting services: %v", err)
	}

	defer resp.Body.Close()

	body, err := ioutil.ReadAll(resp.Body)
	if err != nil {
		return nil, fmt.Errorf("error reading body of service response: %v", err)
	}

	if resp.StatusCode != 200 {
		return nil, fmt.Errorf("error loading services: %d - %s", resp.StatusCode, string(body))
	}

	var services []ServiceReg
	err = json.Unmarshal(body, &services)
	if err != nil {
		return nil, fmt.Errorf("error on unmarshal service response: %v", err)
	}

	validate := validator.New()
	for _, service := range services {
		err = validate.Struct(service)
		if err != nil {
			return nil, fmt.Errorf("error validating service data: %v", err)
		}
		service.PubKey.LoadKeyFromPem()
	}

	return services, nil
}

// NewRemoteServiceRegLoader creates and configures a new RemoteServiceRegLoaderImpl instance for the provided auth services url
func NewRemoteServiceRegLoader(subscribedServices []string) *RemoteServiceRegLoaderImpl {
	subscriptions := NewServiceRegSubscriptions(subscribedServices)
	return &RemoteServiceRegLoaderImpl{ServiceRegSubscriptions: subscriptions}
}

// -------------------- ServiceRegSubscriptions --------------------

// ServiceRegSubscriptions defined a struct to hold service registration subscriptions
// 	This struct implements the subcription part of the ServiceRegLoader interface
//	If you subscribe to the reserved "all" service ID, all registered services
//	will be loaded
type ServiceRegSubscriptions struct {
	subscribedServices []string // Service registrations to load
	servicesLock       *sync.RWMutex
}

// GetSubscribedServices returns the list of subscribed services
func (r *ServiceRegSubscriptions) GetSubscribedServices() []string {
	r.servicesLock.RLock()
	defer r.servicesLock.RUnlock()

	return r.subscribedServices
}

// SubscribeService adds the given service ID to the list of subscribed services if not already present
// 	Returns true if the specified service was added or false if it was already found
func (r *ServiceRegSubscriptions) SubscribeService(serviceID string) bool {
	r.servicesLock.Lock()
	defer r.servicesLock.Unlock()

	if !authutils.ContainsString(r.subscribedServices, serviceID) {
		r.subscribedServices = append(r.subscribedServices, serviceID)
		return true
	}

	return false
}

// UnsubscribeService removed the given service ID from the list of subscribed services if presents
// 	Returns true if the specified service was removed or false if it was not found
func (r *ServiceRegSubscriptions) UnsubscribeService(serviceID string) bool {
	r.servicesLock.Lock()
	defer r.servicesLock.Unlock()

	services, removed := authutils.RemoveString(r.subscribedServices, serviceID)
	r.subscribedServices = services

	return removed
}

// NewServiceRegSubscriptions creates and configures a new ServiceRegSubscriptions instance
func NewServiceRegSubscriptions(subscribedServices []string) *ServiceRegSubscriptions {
	lock := &sync.RWMutex{}
	return &ServiceRegSubscriptions{subscribedServices: subscribedServices, servicesLock: lock}
}

// -------------------- ServiceReg --------------------

// ServiceReg represents a service registration record
type ServiceReg struct {
	ServiceID        string  `json:"service_id" bson:"service_id" validate:"required"`
	ServiceAccountID string  `json:"service_account_id" bson:"service_account_id"`
	Host             string  `json:"host" bson:"host" validate:"required"`
	PubKey           *PubKey `json:"pub_key" bson:"pub_key"`
}

// -------------------- PubKey --------------------

// PubKey represents a public key object including the key and related metadata
type PubKey struct {
	Key    *rsa.PublicKey `json:"-" bson:"-"`
	KeyPem string         `json:"key_pem" bson:"key_pem" validate:"required"`
	Alg    string         `json:"alg" bson:"alg" validate:"required"`
	Kid    string         `json:"-" bson:"-"`
}

// LoadKeyFromPem parses "KeyPem" and sets the "Key" and "Kid"
func (p *PubKey) LoadKeyFromPem() error {
	if p == nil {
		return fmt.Errorf("pubkey is nil")
	}

	key, err := jwt.ParseRSAPublicKeyFromPEM([]byte(p.KeyPem))
	if err != nil {
		p.Key = nil
		p.Kid = ""
		return fmt.Errorf("error parsing key string: %v", err)
	}

	kid, err := authutils.GetKeyFingerprint(key)
	if err != nil {
		p.Key = nil
		p.Kid = ""
		return fmt.Errorf("error getting key fingerprint: %v", err)
	}

	p.Key = key
	p.Kid = kid

	return nil
}<|MERGE_RESOLUTION|>--- conflicted
+++ resolved
@@ -315,7 +315,6 @@
 	GetDeletedAccountsPeriod int64                // How often to request deleted account list from the auth service (in hours)
 }
 
-<<<<<<< HEAD
 // AppOrgPair represents application organization pair access granted by a remote auth service
 type AppOrgPair struct {
 	AppID string
@@ -401,12 +400,6 @@
 
 	client := &http.Client{}
 	resp, err := client.Do(req)
-=======
-// GetAccessToken implements AuthDataLoader interface
-func (r *RemoteAuthDataLoaderImpl) GetAccessToken() error {
-	client := &http.Client{}
-	resp, err := client.Do(r.config.AccessTokenRequest)
->>>>>>> 18d656d0
 	if err != nil {
 		return fmt.Errorf("error requesting access token: %v", err)
 	}
@@ -658,14 +651,7 @@
 		return nil, errors.New("service account id is missing")
 	}
 
-<<<<<<< HEAD
 	constructDataLoaderConfig(config)
-=======
-	err := constructDataLoaderConfig(&config)
-	if err != nil {
-		return nil, fmt.Errorf("error constructing data loader config: %v", err)
-	}
->>>>>>> 18d656d0
 
 	serviceRegLoader := NewRemoteServiceRegLoader(subscribedServices)
 
@@ -679,14 +665,10 @@
 	return &dataLoader, nil
 }
 
-<<<<<<< HEAD
 func constructDataLoaderConfig(config *RemoteAuthDataLoaderConfig) {
 	if config.ServiceAccountParamsPath == "" {
 		config.ServiceAccountParamsPath = "/bbs/service-account"
 	}
-=======
-func constructDataLoaderConfig(config *RemoteAuthDataLoaderConfig) error {
->>>>>>> 18d656d0
 	if config.AccessTokenPath == "" {
 		config.AccessTokenPath = "/bbs/access-token"
 	}
@@ -697,27 +679,15 @@
 		config.ServiceRegPath = "/bbs/service-regs"
 	}
 
-<<<<<<< HEAD
 	if config.ServiceAccountParamsRequestFunc == nil {
 		config.ServiceAccountParamsRequestFunc = authutils.GetDefaultServiceAccountParamsRequest
 	}
 	if config.AccessTokenRequestFunc == nil {
 		config.AccessTokenRequestFunc = authutils.GetDefaultAccessTokenRequest
-=======
-	if config.AccessTokenRequest == nil {
-		r, err := authutils.GetDefaultAccessTokenRequest(config.AuthServicesHost, config.AccessTokenPath, config.ServiceToken)
-		if err != nil {
-			return err
-		}
-
-		config.AccessTokenRequest = r
->>>>>>> 18d656d0
 	}
 	if config.GetDeletedAccountsPeriod <= 0 {
 		config.GetDeletedAccountsPeriod = 2
 	}
-
-	return nil
 }
 
 // -------------------- ServiceRegLoader --------------------
