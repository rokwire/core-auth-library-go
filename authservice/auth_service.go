--- conflicted
+++ resolved
@@ -303,24 +303,8 @@
 	GetDeletedAccountsPeriod int64                // How often to request deleted account list from the auth service (in hours)
 }
 
-<<<<<<< HEAD
-// GetAccessToken implements ServiceAccountLoader interface
+// GetAccessToken implements AuthDataLoader interface
 func (r *RemoteServiceAccountLoaderImpl) GetAccessToken() error {
-	params := map[string]interface{}{
-		"auth_type": "static_token",
-		"creds": map[string]string{
-			"token": r.config.ServiceToken,
-		},
-	}
-	data, err := json.Marshal(params)
-	if err != nil {
-		return fmt.Errorf("error marshaling request body toget access token: %v", err)
-	}
-
-=======
-// GetAccessToken implements AuthDataLoader interface
-func (r *RemoteAuthDataLoaderImpl) GetAccessToken() error {
->>>>>>> 18d656d0
 	client := &http.Client{}
 	resp, err := client.Do(r.config.AccessTokenRequest)
 	if err != nil {
@@ -448,17 +432,11 @@
 	if config.ServiceToken == "" && config.DeletedAccountsCallback != nil {
 		return nil, errors.New("service token is missing")
 	}
-<<<<<<< HEAD
-	constructServiceAccountLoaderConfig(&config)
-=======
-
-	err := constructDataLoaderConfig(&config)
+
+	err := constructServiceAccountLoaderConfig(&config)
 	if err != nil {
 		return nil, fmt.Errorf("error constructing data loader config: %v", err)
 	}
-
-	serviceRegLoader := NewRemoteServiceRegLoader(subscribedServices)
->>>>>>> 18d656d0
 
 	timerDone := make(chan bool)
 
@@ -471,23 +449,13 @@
 	return &dataLoader, nil
 }
 
-<<<<<<< HEAD
-func constructServiceAccountLoaderConfig(config *RemoteServiceAccountLoaderConfig) {
-=======
-func constructDataLoaderConfig(config *RemoteAuthDataLoaderConfig) error {
->>>>>>> 18d656d0
+func constructServiceAccountLoaderConfig(config *RemoteServiceAccountLoaderConfig) error {
 	if config.AccessTokenPath == "" {
 		config.AccessTokenPath = "/bbs/access-token"
 	}
 	if config.DeletedAccountsPath == "" {
 		config.DeletedAccountsPath = "/bbs/deleted-accounts"
 	}
-<<<<<<< HEAD
-=======
-	if config.ServiceRegPath == "" {
-		config.ServiceRegPath = "/bbs/service-regs"
-	}
-
 	if config.AccessTokenRequest == nil {
 		r, err := authutils.GetDefaultAccessTokenRequest(config.AuthServicesHost, config.AccessTokenPath, config.ServiceToken)
 		if err != nil {
@@ -496,7 +464,6 @@
 
 		config.AccessTokenRequest = r
 	}
->>>>>>> 18d656d0
 	if config.GetDeletedAccountsPeriod <= 0 {
 		config.GetDeletedAccountsPeriod = 2
 	}
