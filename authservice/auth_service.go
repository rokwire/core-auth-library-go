--- conflicted
+++ resolved
@@ -212,15 +212,11 @@
 }
 
 // NewAuthService creates and configures a new AuthService instance
-<<<<<<< HEAD
 func NewAuthService(serviceID string, serviceHost string, serviceRegLoader ServiceRegLoader, serviceAccountLoader ServiceAccountLoader) (*AuthService, error) {
-=======
-func NewAuthService(serviceID string, serviceHost string, dataLoader AuthDataLoader) (*AuthService, error) {
-	if dataLoader == nil {
-		return nil, errors.New("data loader is missing")
-	}
-
->>>>>>> 543565a8
+	if serviceRegLoader == nil {
+		return nil, errors.New("service reg loader is missing")
+	}
+
 	// Subscribe to the implementing service to validate registration
 	serviceRegLoader.SubscribeService(serviceID)
 
@@ -461,17 +457,6 @@
 	if config.DeletedAccountsPath == "" {
 		config.DeletedAccountsPath = "/bbs/deleted-accounts"
 	}
-<<<<<<< HEAD
-	if config.AccessTokenRequest == nil {
-		r, err := authutils.GetDefaultAccessTokenRequest(config.AuthServicesHost, config.AccessTokenPath, config.ServiceToken)
-		if err != nil {
-			return err
-		}
-=======
-	if config.ServiceRegPath == "" {
-		config.ServiceRegPath = "/bbs/service-regs"
-	}
-
 	requiresAccessToken := (config.DeletedAccountsCallback != nil)
 	if requiresAccessToken {
 		if config.AccessTokenRequest == nil {
@@ -479,7 +464,6 @@
 			if err != nil {
 				return err
 			}
->>>>>>> 543565a8
 
 			config.AccessTokenRequest = r
 		}
