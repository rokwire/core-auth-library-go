// Copyright 2021 Board of Trustees of the University of Illinois.
//
// Licensed under the Apache License, Version 2.0 (the "License");
// you may not use this file except in compliance with the License.
// You may obtain a copy of the License at
//
//     http://www.apache.org/licenses/LICENSE-2.0
//
// Unless required by applicable law or agreed to in writing, software
// distributed under the License is distributed on an "AS IS" BASIS,
// WITHOUT WARRANTIES OR CONDITIONS OF ANY KIND, either express or implied.
// See the License for the specific language governing permissions and
// limitations under the License.

package authservice

import (
	"crypto/rsa"
	"encoding/json"
	"errors"
	"fmt"
	"io/ioutil"
	"net/http"
	"strings"
	"sync"
	"time"

	"github.com/golang-jwt/jwt"
	"github.com/rokwire/core-auth-library-go/authutils"
	"github.com/rokwire/logging-library-go/logs"
	"golang.org/x/sync/syncmap"
	"gopkg.in/go-playground/validator.v9"
)

// -------------------- AuthService --------------------

// AuthService contains the configurations to interface with the auth service
type AuthService struct {
	dataLoader AuthDataLoader

	// ID of implementing service
	serviceID string

	services        *syncmap.Map
	servicesUpdated *time.Time
	servicesLock    *sync.RWMutex

	minRefreshCacheFreq int
	maxRefreshCacheFreq int
}

// GetServiceID returns the ID of the implementing service
func (a *AuthService) GetServiceID() string {
	return a.serviceID
}

// GetServiceReg returns the service registration record for the given ID if found
func (a *AuthService) GetServiceReg(id string) (*ServiceReg, error) {
	a.servicesLock.RLock()
	servicesUpdated := a.servicesUpdated
	maxRefreshFreq := a.maxRefreshCacheFreq
	a.servicesLock.RUnlock()

	var loadServicesError error
	now := time.Now()
	if servicesUpdated == nil || now.Sub(*servicesUpdated).Minutes() > float64(maxRefreshFreq) {
		loadServicesError = a.LoadServices()
	}

	var service ServiceReg

	if a.services == nil {
		return nil, fmt.Errorf("services could not be loaded: %v", loadServicesError)
	}
	itemValue, ok := a.services.Load(id)
	if !ok {
		return nil, fmt.Errorf("service could not be found for id: %s - %v", id, loadServicesError)
	}

	service, ok = itemValue.(ServiceReg)
	if !ok {
		return nil, fmt.Errorf("service could not be parsed for id: %s - %v", id, loadServicesError)
	}

	return &service, loadServicesError
}

// GetServiceRegWithPubKey returns the service registration record for the given ID if found and validates the PubKey
func (a *AuthService) GetServiceRegWithPubKey(id string) (*ServiceReg, error) {
	serviceReg, err := a.GetServiceReg(id)
	if err != nil || serviceReg == nil {
		return nil, fmt.Errorf("failed to retrieve service reg: %v", err)
	}

	if serviceReg.PubKey == nil {
		return nil, fmt.Errorf("service pub key is nil for id %s", id)
	}

	if serviceReg.PubKey.Key == nil {
		err = serviceReg.PubKey.LoadKeyFromPem()
		if err != nil || serviceReg.PubKey.Key == nil {
			return nil, fmt.Errorf("service pub key is invalid for id %s: %v", id, err)
		}
	}

	return serviceReg, nil
}

// LoadServices loads the subscribed service registration records and caches them
// 	This function will be called periodically after refreshCacheFreq, but can be called directly to force a cache refresh
func (a *AuthService) LoadServices() error {
	services, loadServicesError := a.dataLoader.LoadServices()
	if services != nil {
		a.setServices(services)
	}
	return loadServicesError
}

// SubscribeServices subscribes to the provided services
//	If reload is true and one of the services is not already subscribed, the service registrations will be reloaded immediately
func (a *AuthService) SubscribeServices(serviceIDs []string, reload bool) error {
	newSub := false

	for _, serviceID := range serviceIDs {
		subscribed := a.dataLoader.SubscribeService(serviceID)
		if subscribed {
			newSub = true
		}
	}

	if reload && newSub {
		err := a.LoadServices()
		if err != nil {
			return fmt.Errorf("error loading service registrations: %v", err)
		}
	}

	return nil
}

// UnsubscribeServices unsubscribes from the provided service
func (a *AuthService) UnsubscribeServices(serviceIDs []string) {
	for _, serviceID := range serviceIDs {
		a.dataLoader.UnsubscribeService(serviceID)
	}
}

// ValidateServiceRegistration validates that the implementing service has a valid registration for the provided service ID and hostname
func (a *AuthService) ValidateServiceRegistration(serviceHost string) error {
	service, err := a.GetServiceReg(a.serviceID)
	if err != nil || service == nil {
		return fmt.Errorf("no service registration found with id %s: %v", a.serviceID, err)
	}

	if serviceHost != service.Host {
		return fmt.Errorf("service host (%s) does not match expected value (%s) for id %s", service.Host, serviceHost, a.serviceID)
	}

	return nil
}

// ValidateServiceRegistrationKey validates that the implementing service has a valid registration for the provided keypair
func (a *AuthService) ValidateServiceRegistrationKey(privKey *rsa.PrivateKey) error {
	if privKey == nil {
		return errors.New("provided priv key is nil")
	}

	service, err := a.GetServiceRegWithPubKey(a.serviceID)
	if err != nil {
		return fmt.Errorf("failed to retrieve service pub key: %v", err)
	}

	if service.PubKey.Key.Equal(privKey.PublicKey) {
		return fmt.Errorf("service pub key does not match for id %s", a.serviceID)
	}

	return nil
}

// SetMinRefreshCacheFreq sets the minimum frequency at which cached service registration records are refreshed in minutes
// 	The default value is 1
func (a *AuthService) SetMinRefreshCacheFreq(freq int) {
	a.servicesLock.Lock()
	a.minRefreshCacheFreq = freq
	a.servicesLock.Unlock()
}

// SetMaxRefreshCacheFreq sets the minimum frequency at which cached service registration records are refreshed in minutes
// 	The default value is 60
func (a *AuthService) SetMaxRefreshCacheFreq(freq int) {
	a.servicesLock.Lock()
	a.maxRefreshCacheFreq = freq
	a.servicesLock.Unlock()
}

func (a *AuthService) setServices(services []ServiceReg) {
	a.servicesLock.Lock()

	a.services = &syncmap.Map{}
	if len(services) > 0 {
		for _, service := range services {
			a.services.Store(service.ServiceID, service)
			a.services.Store(service.ServiceAccountID, service)
		}
	}

	time := time.Now()
	a.servicesUpdated = &time

	a.servicesLock.Unlock()
}

// NewAuthService creates and configures a new AuthService instance
func NewAuthService(serviceID string, serviceHost string, dataLoader AuthDataLoader) (*AuthService, error) {
	if dataLoader == nil {
		return nil, errors.New("data loader is missing")
	}

	// Subscribe to the implementing service to validate registration
	dataLoader.SubscribeService(serviceID)

	lock := &sync.RWMutex{}
	services := &syncmap.Map{}

	auth := &AuthService{dataLoader: dataLoader, serviceID: serviceID, services: services, servicesLock: lock,
		minRefreshCacheFreq: 1, maxRefreshCacheFreq: 60}

	err := auth.LoadServices()
	if err != nil {
		return nil, fmt.Errorf("error loading services: %v", err)
	}

	err = auth.ValidateServiceRegistration(serviceHost)
	if err != nil {
		return nil, fmt.Errorf("unable to validate service registration: please contact the auth service system admin to register your service - %v", err)
	}

	return auth, nil
}

//CheckForRefresh checks if service registrations need to be reloaded
func (a *AuthService) CheckForRefresh() (bool, error) {
	a.servicesLock.RLock()
	servicesUpdated := a.servicesUpdated
	minRefreshFreq := a.minRefreshCacheFreq
	a.servicesLock.RUnlock()

	var loadServicesError error
	now := time.Now()
	if servicesUpdated == nil || now.Sub(*servicesUpdated).Minutes() > float64(minRefreshFreq) {
		loadServicesError = a.LoadServices()
		return true, loadServicesError
	}
	return false, loadServicesError
}

// NewTestAuthService creates and configures a new AuthService instance for testing purposes
func NewTestAuthService(serviceID string, serviceHost string, dataLoader AuthDataLoader) (*AuthService, error) {
	// Subscribe to the implementing service to validate registration
	dataLoader.SubscribeService(serviceID)

	lock := &sync.RWMutex{}
	services := &syncmap.Map{}

	auth := &AuthService{dataLoader: dataLoader, serviceID: serviceID, services: services, servicesLock: lock,
		minRefreshCacheFreq: 1, maxRefreshCacheFreq: 60}
	err := auth.LoadServices()
	if err != nil {
		return nil, fmt.Errorf("error loading services: %v", err)
	}

	return auth, nil
}

// -------------------- DataLoader --------------------

// AuthDataLoader declares an interface to load data from an auth service
type AuthDataLoader interface {
	// GetServiceAccountParams gets all service account params
	GetServiceAccountParams() error
	// GetAccessToken gets an access token
	GetAccessToken(appID string, orgID string) error
	// GetDeletedAccounts loads deleted account IDs
	GetDeletedAccounts() ([]string, error)
	ServiceRegLoader
}

//RemoteAuthDataLoaderImpl provides a AuthDataLoader implementation for a remote auth service
type RemoteAuthDataLoaderImpl struct {
	config *RemoteAuthDataLoaderConfig

	accessTokens *syncmap.Map
	appOrgPairs  []AppOrgPair

	timerDone               chan bool
	getDeletedAccountsTimer *time.Timer

	logger *logs.Logger

	*RemoteServiceRegLoaderImpl
}

//RemoteAuthDataLoaderConfig represents a configuration for a remote data loader
type RemoteAuthDataLoaderConfig struct {
	AuthServicesHost string // URL of auth services host
	ServiceAccountID string // Implementing service's account ID on the auth service
	ServiceToken     string // Static token issued by the auth service, used to get access tokens from the auth service

	ServiceAccountParamsPath string // Path to auth service service account params endpoint
	AccessTokenPath          string // Path to auth service access token endpoint
	DeletedAccountsPath      string // Path to auth service deleted accounts endpoint
	ServiceRegPath           string // Path to auth service service registration endpoint

	ServiceAccountParamsRequestFunc func(string, string, string, string) (*http.Request, error)                   // Function to call to construct service account params request
	AccessTokenRequestFunc          func(string, string, string, string, *string, *string) (*http.Request, error) // Function to call to construct access token request

	AccessTokenRequest       *http.Request
	DeletedAccountsCallback  func([]string) error // Function to call once the deleted accounts list is received from the auth service
	GetDeletedAccountsPeriod int64                // How often to request deleted account list from the auth service (in hours)
}

// AppOrgPair represents application organization pair access granted by a remote auth service
type AppOrgPair struct {
	AppID string
	OrgID string
}

func (ao AppOrgPair) toKey() string {
	return fmt.Sprintf("%s_%s", ao.AppID, ao.OrgID)
}

type appOrgPairResponse struct {
	AppID *string `json:"app_id"`
	OrgID *string `json:"org_id"`
}

// GetServiceAccountParams implements AuthDataLoader interface
func (r *RemoteAuthDataLoaderImpl) GetServiceAccountParams() error {
	req, err := r.config.ServiceAccountParamsRequestFunc(r.config.AuthServicesHost, r.config.ServiceAccountParamsPath,
		r.config.ServiceAccountID, r.config.ServiceToken)
	if err != nil {
		return fmt.Errorf("error creating service account params request: %v", err)
	}

	client := &http.Client{}
	resp, err := client.Do(req)
	if err != nil {
		return fmt.Errorf("error requesting service account params: %v", err)
	}

	defer resp.Body.Close()

	body, err := ioutil.ReadAll(resp.Body)
	if err != nil {
		return fmt.Errorf("error reading body of service account params response: %v", err)
	}

	if resp.StatusCode != 200 {
		return fmt.Errorf("error getting service account params: %d - %s", resp.StatusCode, string(body))
	}

	var paramsResponse []appOrgPairResponse
	err = json.Unmarshal(body, &paramsResponse)
	if err != nil {
		return fmt.Errorf("error on unmarshal service account params response: %v", err)
	}

	r.appOrgPairs = make([]AppOrgPair, len(paramsResponse))
	for i, pair := range paramsResponse {
		r.appOrgPairs[i] = AppOrgPair{AppID: authutils.StringOrEmpty(pair.AppID), OrgID: authutils.StringOrEmpty(pair.OrgID)}
	}

	r.accessTokens = &syncmap.Map{}

	return nil
}

//GetAppOrgPairs returns the data loader's list of app org pairs
func (r *RemoteAuthDataLoaderImpl) GetAppOrgPairs() []AppOrgPair {
	return r.appOrgPairs
}

// AccessToken represents an access token granted by a remote auth service
type AccessToken struct {
	Token     string `json:"access_token"`
	TokenType string `json:"token_type"`
}

func (at AccessToken) String() string {
	return fmt.Sprintf("%s %s", at.TokenType, at.Token)
}

// GetAccessToken implements AuthDataLoader interface
func (r *RemoteAuthDataLoaderImpl) GetAccessToken(appID string, orgID string) error {
	if !r.isAppOrgAccessGranted(appID, orgID) {
		return fmt.Errorf("access not granted for app_id %v, org_id %v", appID, orgID)
	}

	req, err := r.config.AccessTokenRequestFunc(r.config.AuthServicesHost, r.config.AccessTokenPath,
		r.config.ServiceAccountID, r.config.ServiceToken, authutils.StringOrNil(appID), authutils.StringOrNil(orgID))
	if err != nil {
		return fmt.Errorf("error creating access token request: %v", err)
	}

	client := &http.Client{}
	resp, err := client.Do(req)
	if err != nil {
		return fmt.Errorf("error requesting access token: %v", err)
	}

	defer resp.Body.Close()

	body, err := ioutil.ReadAll(resp.Body)
	if err != nil {
		return fmt.Errorf("error reading body of access token response: %v", err)
	}

	if resp.StatusCode != 200 {
		return fmt.Errorf("error getting access token: %d - %s", resp.StatusCode, string(body))
	}

	var accessToken AccessToken
	err = json.Unmarshal(body, &accessToken)
	if err != nil {
		return fmt.Errorf("error on unmarshal access token response: %v", err)
	}

	r.accessTokens.Store(fmt.Sprintf("%s_%s", appID, orgID), accessToken)

	return nil
}

func (r *RemoteAuthDataLoaderImpl) isAppOrgAccessGranted(appID string, orgID string) bool {
	granted := false
	for _, pair := range r.appOrgPairs {
		if pair.AppID == appID && pair.OrgID == orgID {
			granted = true
			break
		}
	}

	return granted
}

//GetAccessTokens returns a map containing all cached access tokens
func (r *RemoteAuthDataLoaderImpl) GetAccessTokens() map[string]string {
	tokens := make(map[string]string)
	r.accessTokens.Range(func(key, item interface{}) bool {
		keyStr, ok := key.(string)
		if !ok {
			return false
		}

		if item == nil {
			return false
		} else if accessToken, ok := item.(AccessToken); !ok {
			return false
		} else {
			tokens[keyStr] = accessToken.String()
			return true
		}
	})

	return tokens
}

// GetDeletedAccounts implements AuthDataLoader interface
func (r *RemoteAuthDataLoaderImpl) GetDeletedAccounts() ([]string, error) {
	idChan := make(chan []string)
	errChan := make(chan error)
	accountIDs := make([]string, 0)
	errStr := ""

	for _, pair := range r.appOrgPairs {
		item, _ := r.accessTokens.Load(pair.toKey())
		if item == nil {
			go r.getDeletedAccountsAsync(nil, pair, idChan, errChan)
		} else if accessToken, ok := item.(AccessToken); !ok {
			go r.getDeletedAccountsAsync(nil, pair, idChan, errChan)
		} else {
			go r.getDeletedAccountsAsync(&accessToken, pair, idChan, errChan)
		}
	}

	for i := 0; i < len(r.appOrgPairs); i++ {
		partialAccountIDs := <-idChan
		partialErr := <-errChan
		if partialErr != nil {
			if len(errStr) > 0 {
				errStr += ", " + partialErr.Error()
			} else {
				errStr += partialErr.Error()
			}
		} else if partialAccountIDs != nil {
			accountIDs = append(accountIDs, partialAccountIDs...)
		}
	}

	if errStr != "" {
		return accountIDs, errors.New(errStr)
	}
	return accountIDs, nil
}

func (r *RemoteAuthDataLoaderImpl) getDeletedAccountsAsync(token *AccessToken, appOrgPair AppOrgPair, c chan []string, e chan error) {
	data, err := r.makeRequest(r.requestDeletedAccounts, token, appOrgPair, "error getting deleted accounts: 401", true)

	accountIDs, _ := data.([]string)

	c <- accountIDs
	e <- err
}

func (r *RemoteAuthDataLoaderImpl) requestDeletedAccounts(token *AccessToken) (interface{}, error) {
	if token == nil {
		return nil, errors.New("access token is missing")
	}

	client := &http.Client{}
	req, err := http.NewRequest("GET", r.config.AuthServicesHost+r.config.DeletedAccountsPath, nil)
	if err != nil {
		return nil, fmt.Errorf("error formatting request to get deleted accounts: %v", err)
	}

	req.Header.Set("Authorization", token.String())

	resp, err := client.Do(req)
	if err != nil {
		return nil, fmt.Errorf("error requesting deleted accounts: %v", err)
	}

	defer resp.Body.Close()

	body, err := ioutil.ReadAll(resp.Body)
	if err != nil {
		return nil, fmt.Errorf("error reading body of deleted accounts response: %v", err)
	}

	if resp.StatusCode != 200 {
		return nil, fmt.Errorf("error getting deleted accounts: %d - %s", resp.StatusCode, string(body))
	}

	var deletedAccounts []string
	err = json.Unmarshal(body, &deletedAccounts)
	if err != nil {
		return nil, fmt.Errorf("error on unmarshal deleted accounts response: %v", err)
	}

	return deletedAccounts, nil
}

func (r *RemoteAuthDataLoaderImpl) makeRequest(requestFunc func(*AccessToken) (interface{}, error), token *AccessToken, appOrgPair AppOrgPair, retryString string, updateTokenIfNeeded bool) (interface{}, error) {
	var updateErr error
	if updateTokenIfNeeded && token == nil {
		token, updateErr = r.updateAccessToken(appOrgPair)
		if updateErr != nil {
			return nil, updateErr
		}
	}
	data, err := requestFunc(token)
	if err != nil {
		if updateTokenIfNeeded && strings.HasPrefix(err.Error(), retryString) {
			// access token may have expired, so get a new one and try once more
			token, updateErr = r.updateAccessToken(appOrgPair)
			if updateErr != nil {
				return nil, fmt.Errorf("%s - after %v", updateErr, err)
			}

			data, err = requestFunc(token)
			if err != nil {
				return nil, err
			}

			return data, nil
		}

		return nil, err
	}

	return data, nil
}

func (r *RemoteAuthDataLoaderImpl) updateAccessToken(appOrgPair AppOrgPair) (*AccessToken, error) {
	tokenErr := r.GetAccessToken(appOrgPair.AppID, appOrgPair.OrgID)
	if tokenErr != nil {
		return nil, fmt.Errorf("error getting new access token - %v", tokenErr)
	}

	updatedEntry, _ := r.accessTokens.Load(appOrgPair.toKey())
	updatedToken, ok := updatedEntry.(AccessToken)
	if !ok {
		return nil, fmt.Errorf("error reading updated access token - %s", appOrgPair.toKey())
	}

	return &updatedToken, nil
}

// Deleted Accounts Timer

//StartGetDeletedAccountsTimer starts a timer which repeatedly requests deleted accounts from a remote auth service
func (r *RemoteAuthDataLoaderImpl) StartGetDeletedAccountsTimer() error {
	if r.config.DeletedAccountsCallback != nil {
		//cancel if active
		if r.getDeletedAccountsTimer != nil {
			r.timerDone <- true
			r.getDeletedAccountsTimer.Stop()
		}

		if len(r.appOrgPairs) == 0 {
			err := r.GetServiceAccountParams()
			if err != nil {
				return fmt.Errorf("error starting get deleted accounts timer: %v", err)
			}
		}

		r.getDeletedAccounts(r.config.DeletedAccountsCallback)
	}
	return nil
}

func (r *RemoteAuthDataLoaderImpl) getDeletedAccounts(callback func([]string) error) {
	accountIDs, err := r.GetDeletedAccounts()
	if err != nil && r.logger != nil {
		r.logger.Error(err.Error())
	}

	err = callback(accountIDs)
	if err != nil && r.logger != nil {
		r.logger.Errorf("Received error from callback function: %v", err)
	}

	duration := time.Hour * time.Duration(r.config.GetDeletedAccountsPeriod)
	r.getDeletedAccountsTimer = time.NewTimer(duration)
	select {
	case <-r.getDeletedAccountsTimer.C:
		// timer expired
		r.getDeletedAccountsTimer = nil

		r.getDeletedAccounts(callback)
	case <-r.timerDone:
		// timer aborted
		r.getDeletedAccountsTimer = nil
	}
}

// NewRemoteAuthDataLoader creates and configures a new NewRemoteAuthDataLoaderImpl instance for the provided auth services url
func NewRemoteAuthDataLoader(config *RemoteAuthDataLoaderConfig, subscribedServices []string, logger *logs.Logger) (*RemoteAuthDataLoaderImpl, error) {
	if config == nil {
		return nil, errors.New("data loader config is missing")
	}
	if config.AuthServicesHost == "" {
		return nil, errors.New("auth services host is missing")
	}
<<<<<<< HEAD
	if config.ServiceAccountID == "" {
		return nil, errors.New("service account id is missing")
	}
=======
>>>>>>> 543565a8

	constructDataLoaderConfig(config)

	serviceRegLoader := NewRemoteServiceRegLoader(subscribedServices)

	accessTokens := &syncmap.Map{}

	timerDone := make(chan bool)

	dataLoader := RemoteAuthDataLoaderImpl{config: config, accessTokens: accessTokens, timerDone: timerDone, logger: logger, RemoteServiceRegLoaderImpl: serviceRegLoader}
	serviceRegLoader.dataLoader = &dataLoader

	return &dataLoader, nil
}

func constructDataLoaderConfig(config *RemoteAuthDataLoaderConfig) {
	if config.ServiceAccountParamsPath == "" {
		config.ServiceAccountParamsPath = "/bbs/service-account"
	}
	if config.AccessTokenPath == "" {
		config.AccessTokenPath = "/bbs/access-token"
	}
	if config.DeletedAccountsPath == "" {
		config.DeletedAccountsPath = "/bbs/deleted-accounts"
	}
	if config.ServiceRegPath == "" {
		config.ServiceRegPath = "/bbs/service-regs"
	}

<<<<<<< HEAD
	if config.ServiceAccountParamsRequestFunc == nil {
		config.ServiceAccountParamsRequestFunc = authutils.GetDefaultServiceAccountParamsRequest
	}
	if config.AccessTokenRequestFunc == nil {
		config.AccessTokenRequestFunc = authutils.GetDefaultAccessTokenRequest
=======
	requiresAccessToken := (config.DeletedAccountsCallback != nil)
	if requiresAccessToken {
		if config.AccessTokenRequest == nil {
			r, err := authutils.GetDefaultAccessTokenRequest(config.AuthServicesHost, config.AccessTokenPath, config.ServiceToken)
			if err != nil {
				return err
			}

			config.AccessTokenRequest = r
		}
>>>>>>> 543565a8
	}

	if config.DeletedAccountsCallback != nil {
		if config.GetDeletedAccountsPeriod <= 0 {
			config.GetDeletedAccountsPeriod = 2
		}
	}
}

// -------------------- ServiceRegLoader --------------------

// ServiceRegLoader declares an interface to load the service registrations for specified services
type ServiceRegLoader interface {
	// LoadServices loads the service registration records for all subscribed services
	LoadServices() ([]ServiceReg, error)
	//GetSubscribedServices returns the list of currently subscribed services
	GetSubscribedServices() []string
	// SubscribeService subscribes the loader to the given service
	// 	Returns true if the specified service was added or false if it was already found
	SubscribeService(serviceID string) bool
	// UnsubscribeService unsubscribes the loader from the given service
	// 	Returns true if the specified service was removed or false if it was not found
	UnsubscribeService(serviceID string) bool
}

//RemoteServiceRegLoaderImpl provides a ServiceRegLoader implementation for a remote auth service
type RemoteServiceRegLoaderImpl struct {
	dataLoader *RemoteAuthDataLoaderImpl

	*ServiceRegSubscriptions
}

// LoadServices implements ServiceRegLoader interface
func (r *RemoteServiceRegLoaderImpl) LoadServices() ([]ServiceReg, error) {
	if len(r.GetSubscribedServices()) == 0 {
		return nil, nil
	}

	client := &http.Client{}
	req, err := http.NewRequest("GET", r.dataLoader.config.AuthServicesHost+r.dataLoader.config.ServiceRegPath, nil)
	if err != nil {
		return nil, fmt.Errorf("error formatting request to load services: %v", err)
	}

	servicesQuery := strings.Join(r.GetSubscribedServices(), ",")

	q := req.URL.Query()
	q.Add("ids", servicesQuery)
	req.URL.RawQuery = q.Encode()

	resp, err := client.Do(req)
	if err != nil {
		return nil, fmt.Errorf("error requesting services: %v", err)
	}

	defer resp.Body.Close()

	body, err := ioutil.ReadAll(resp.Body)
	if err != nil {
		return nil, fmt.Errorf("error reading body of service response: %v", err)
	}

	if resp.StatusCode != 200 {
		return nil, fmt.Errorf("error loading services: %d - %s", resp.StatusCode, string(body))
	}

	var services []ServiceReg
	err = json.Unmarshal(body, &services)
	if err != nil {
		return nil, fmt.Errorf("error on unmarshal service response: %v", err)
	}

	validate := validator.New()
	for _, service := range services {
		err = validate.Struct(service)
		if err != nil {
			return nil, fmt.Errorf("error validating service data: %v", err)
		}
		service.PubKey.LoadKeyFromPem()
	}

	return services, nil
}

// NewRemoteServiceRegLoader creates and configures a new RemoteServiceRegLoaderImpl instance for the provided auth services url
func NewRemoteServiceRegLoader(subscribedServices []string) *RemoteServiceRegLoaderImpl {
	subscriptions := NewServiceRegSubscriptions(subscribedServices)
	return &RemoteServiceRegLoaderImpl{ServiceRegSubscriptions: subscriptions}
}

// -------------------- ServiceRegSubscriptions --------------------

// ServiceRegSubscriptions defined a struct to hold service registration subscriptions
// 	This struct implements the subcription part of the ServiceRegLoader interface
//	If you subscribe to the reserved "all" service ID, all registered services
//	will be loaded
type ServiceRegSubscriptions struct {
	subscribedServices []string // Service registrations to load
	servicesLock       *sync.RWMutex
}

// GetSubscribedServices returns the list of subscribed services
func (r *ServiceRegSubscriptions) GetSubscribedServices() []string {
	r.servicesLock.RLock()
	defer r.servicesLock.RUnlock()

	return r.subscribedServices
}

// SubscribeService adds the given service ID to the list of subscribed services if not already present
// 	Returns true if the specified service was added or false if it was already found
func (r *ServiceRegSubscriptions) SubscribeService(serviceID string) bool {
	r.servicesLock.Lock()
	defer r.servicesLock.Unlock()

	if !authutils.ContainsString(r.subscribedServices, serviceID) {
		r.subscribedServices = append(r.subscribedServices, serviceID)
		return true
	}

	return false
}

// UnsubscribeService removed the given service ID from the list of subscribed services if presents
// 	Returns true if the specified service was removed or false if it was not found
func (r *ServiceRegSubscriptions) UnsubscribeService(serviceID string) bool {
	r.servicesLock.Lock()
	defer r.servicesLock.Unlock()

	services, removed := authutils.RemoveString(r.subscribedServices, serviceID)
	r.subscribedServices = services

	return removed
}

// NewServiceRegSubscriptions creates and configures a new ServiceRegSubscriptions instance
func NewServiceRegSubscriptions(subscribedServices []string) *ServiceRegSubscriptions {
	lock := &sync.RWMutex{}
	return &ServiceRegSubscriptions{subscribedServices: subscribedServices, servicesLock: lock}
}

// -------------------- ServiceReg --------------------

// ServiceReg represents a service registration record
type ServiceReg struct {
	ServiceID        string  `json:"service_id" bson:"service_id" validate:"required"`
	ServiceAccountID string  `json:"service_account_id" bson:"service_account_id"`
	Host             string  `json:"host" bson:"host" validate:"required"`
	PubKey           *PubKey `json:"pub_key" bson:"pub_key"`
}

// -------------------- PubKey --------------------

// PubKey represents a public key object including the key and related metadata
type PubKey struct {
	Key    *rsa.PublicKey `json:"-" bson:"-"`
	KeyPem string         `json:"key_pem" bson:"key_pem" validate:"required"`
	Alg    string         `json:"alg" bson:"alg" validate:"required"`
	Kid    string         `json:"-" bson:"-"`
}

// LoadKeyFromPem parses "KeyPem" and sets the "Key" and "Kid"
func (p *PubKey) LoadKeyFromPem() error {
	if p == nil {
		return fmt.Errorf("pubkey is nil")
	}

	key, err := jwt.ParseRSAPublicKeyFromPEM([]byte(p.KeyPem))
	if err != nil {
		p.Key = nil
		p.Kid = ""
		return fmt.Errorf("error parsing key string: %v", err)
	}

	kid, err := authutils.GetKeyFingerprint(key)
	if err != nil {
		p.Key = nil
		p.Kid = ""
		return fmt.Errorf("error getting key fingerprint: %v", err)
	}

	p.Key = key
	p.Kid = kid

	return nil
}<|MERGE_RESOLUTION|>--- conflicted
+++ resolved
@@ -651,12 +651,9 @@
 	if config.AuthServicesHost == "" {
 		return nil, errors.New("auth services host is missing")
 	}
-<<<<<<< HEAD
 	if config.ServiceAccountID == "" {
 		return nil, errors.New("service account id is missing")
 	}
-=======
->>>>>>> 543565a8
 
 	constructDataLoaderConfig(config)
 
@@ -686,24 +683,14 @@
 		config.ServiceRegPath = "/bbs/service-regs"
 	}
 
-<<<<<<< HEAD
-	if config.ServiceAccountParamsRequestFunc == nil {
-		config.ServiceAccountParamsRequestFunc = authutils.GetDefaultServiceAccountParamsRequest
-	}
-	if config.AccessTokenRequestFunc == nil {
-		config.AccessTokenRequestFunc = authutils.GetDefaultAccessTokenRequest
-=======
 	requiresAccessToken := (config.DeletedAccountsCallback != nil)
 	if requiresAccessToken {
-		if config.AccessTokenRequest == nil {
-			r, err := authutils.GetDefaultAccessTokenRequest(config.AuthServicesHost, config.AccessTokenPath, config.ServiceToken)
-			if err != nil {
-				return err
-			}
-
-			config.AccessTokenRequest = r
-		}
->>>>>>> 543565a8
+		if config.ServiceAccountParamsRequestFunc == nil {
+			config.ServiceAccountParamsRequestFunc = authutils.GetDefaultServiceAccountParamsRequest
+		}
+		if config.AccessTokenRequestFunc == nil {
+			config.AccessTokenRequestFunc = authutils.GetDefaultAccessTokenRequest
+		}
 	}
 
 	if config.DeletedAccountsCallback != nil {
