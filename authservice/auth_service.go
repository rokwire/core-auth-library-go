// Copyright 2021 Board of Trustees of the University of Illinois.
//
// Licensed under the Apache License, Version 2.0 (the "License");
// you may not use this file except in compliance with the License.
// You may obtain a copy of the License at
//
//     http://www.apache.org/licenses/LICENSE-2.0
//
// Unless required by applicable law or agreed to in writing, software
// distributed under the License is distributed on an "AS IS" BASIS,
// WITHOUT WARRANTIES OR CONDITIONS OF ANY KIND, either express or implied.
// See the License for the specific language governing permissions and
// limitations under the License.

package authservice

import (
	"bytes"
	"crypto/rsa"
	"encoding/json"
	"errors"
	"fmt"
	"io/ioutil"
	"net/http"
	"strings"
	"sync"
	"time"

	"github.com/golang-jwt/jwt"
	"github.com/rokwire/core-auth-library-go/authutils"
	"golang.org/x/sync/syncmap"
	"gopkg.in/go-playground/validator.v9"
)

const (
	allID string = "all"
)

// -------------------- AuthService --------------------

// AuthService contains the configurations needed to interface with the auth service
type AuthService struct {
	ServiceID   string // ID of implementing service
	ServiceHost string // Host of the implementing service
	FirstParty  bool   // Whether the implementing service is a first party member of the ROKWIRE platform
	AuthBaseURL string // Base URL where auth service resources are located
}

func checkAuthService(as *AuthService, requireBaseURL bool) error {
	if as == nil {
		return errors.New("auth service is missing")
	}

	if as.ServiceID == "" {
		return errors.New("service ID is missing")
	}
	if as.ServiceHost == "" {
		return errors.New("service host is missing")
	}

	if requireBaseURL && as.AuthBaseURL == "" {
		return errors.New("auth base URL is missing")
	}

	return nil
}

// -------------------- ServiceRegManager --------------------

// ServiceRegManager declares an object to manage service registrations
type ServiceRegManager struct {
	AuthService *AuthService

	services        *syncmap.Map
	servicesUpdated *time.Time // Most recent time the services cache was updated
	servicesLock    *sync.RWMutex

	minRefreshCacheFreq uint // Minimum refresh frequency for cached service registration records (minutes)
	maxRefreshCacheFreq uint // Maximum refresh frequency for cached service registration records (minutes)

	loader ServiceRegLoader
}

// GetServiceReg returns the service registration record for the given ID if found
func (s *ServiceRegManager) GetServiceReg(id string) (*ServiceReg, error) {
	s.servicesLock.RLock()
	servicesUpdated := s.servicesUpdated
	maxRefreshFreq := s.maxRefreshCacheFreq
	s.servicesLock.RUnlock()

	var loadServicesError error
	now := time.Now()
	if servicesUpdated == nil || now.Sub(*servicesUpdated).Minutes() > float64(maxRefreshFreq) {
		loadServicesError = s.LoadServices()
	}

	var service ServiceReg

	if s.services == nil {
		return nil, fmt.Errorf("services could not be loaded: %v", loadServicesError)
	}
	itemValue, ok := s.services.Load(id)
	if !ok {
		return nil, fmt.Errorf("service could not be found for id: %s - %v", id, loadServicesError)
	}

	service, ok = itemValue.(ServiceReg)
	if !ok {
		return nil, fmt.Errorf("service could not be parsed for id: %s - %v", id, loadServicesError)
	}

	return &service, loadServicesError
}

// GetServiceRegWithPubKey returns the service registration record for the given ID if found and validates the PubKey
func (s *ServiceRegManager) GetServiceRegWithPubKey(id string) (*ServiceReg, error) {
	serviceReg, err := s.GetServiceReg(id)
	if err != nil || serviceReg == nil {
		return nil, fmt.Errorf("failed to retrieve service reg: %v", err)
	}

	if serviceReg.PubKey == nil {
		return nil, fmt.Errorf("service pub key is nil for id %s", id)
	}

	if serviceReg.PubKey.Key == nil {
		err = serviceReg.PubKey.LoadKeyFromPem()
		if err != nil || serviceReg.PubKey.Key == nil {
			return nil, fmt.Errorf("service pub key is invalid for id %s: %v", id, err)
		}
	}

	return serviceReg, nil
}

// LoadServices loads the subscribed service registration records and caches them
// 	This function will be called periodically after refreshCacheFreq, but can be called directly to force a cache refresh
func (s *ServiceRegManager) LoadServices() error {
	services, loadServicesError := s.loader.LoadServices()
	if services != nil {
		s.setServices(services)
	}
	return loadServicesError
}

// SubscribeServices subscribes to the provided services
//	If reload is true and one of the services is not already subscribed, the service registrations will be reloaded immediately
func (s *ServiceRegManager) SubscribeServices(serviceIDs []string, reload bool) error {
	newSub := false

	for _, serviceID := range serviceIDs {
		subscribed := s.loader.SubscribeService(serviceID)
		if subscribed {
			newSub = true
		}
	}

	if reload && newSub {
		err := s.LoadServices()
		if err != nil {
			return fmt.Errorf("error loading service registrations: %v", err)
		}
	}

	return nil
}

// UnsubscribeServices unsubscribes from the provided services
func (s *ServiceRegManager) UnsubscribeServices(serviceIDs []string) {
	for _, serviceID := range serviceIDs {
		s.loader.UnsubscribeService(serviceID)
	}
}

// ValidateServiceRegistration validates that the implementing service has a valid registration for the provided hostname
func (s *ServiceRegManager) ValidateServiceRegistration() error {
	service, err := s.GetServiceReg(s.AuthService.ServiceID)
	if err != nil || service == nil {
		return fmt.Errorf("no service registration found with id %s: %v", s.AuthService.ServiceID, err)
	}

	if s.AuthService.ServiceHost != service.Host {
		return fmt.Errorf("service host (%s) does not match expected value (%s) for id %s", service.Host, s.AuthService.ServiceHost, s.AuthService.ServiceID)
	}

	return nil
}

// ValidateServiceRegistrationKey validates that the implementing service has a valid registration for the provided keypair
func (s *ServiceRegManager) ValidateServiceRegistrationKey(privKey *rsa.PrivateKey) error {
	if privKey == nil {
		return errors.New("provided priv key is nil")
	}

	service, err := s.GetServiceRegWithPubKey(s.AuthService.ServiceID)
	if err != nil {
		return fmt.Errorf("failed to retrieve service pub key: %v", err)
	}

	if service.PubKey.Key.Equal(privKey.PublicKey) {
		return fmt.Errorf("service pub key does not match for id %s", s.AuthService.ServiceID)
	}

	return nil
}

// SetMinRefreshCacheFreq sets the minimum frequency at which cached service registration records are refreshed in minutes
// 	The default value is 1
func (s *ServiceRegManager) SetMinRefreshCacheFreq(freq uint) {
	s.servicesLock.Lock()
	s.minRefreshCacheFreq = freq
	s.servicesLock.Unlock()
}

// SetMaxRefreshCacheFreq sets the maximum frequency at which cached service registration records are refreshed in minutes
// 	The default value is 60
func (s *ServiceRegManager) SetMaxRefreshCacheFreq(freq uint) {
	s.servicesLock.Lock()
	s.maxRefreshCacheFreq = freq
	s.servicesLock.Unlock()
}

<<<<<<< HEAD
func (a *AuthService) setServices(services []ServiceReg) {
	a.servicesLock.Lock()

	a.services = &syncmap.Map{}
	if len(services) > 0 {
		for _, service := range services {
			a.services.Store(service.ServiceID, service)
			a.services.Store(service.ServiceAccountID, service)
		}
	}

	time := time.Now()
	a.servicesUpdated = &time

	a.servicesLock.Unlock()
}

// NewAuthService creates and configures a new AuthService instance
func NewAuthService(serviceID string, serviceHost string, dataLoader AuthDataLoader) (*AuthService, error) {
	if dataLoader == nil {
		return nil, errors.New("data loader is missing")
	}

	// Subscribe to the implementing service to validate registration
	dataLoader.SubscribeService(serviceID)

	lock := &sync.RWMutex{}
	services := &syncmap.Map{}

	auth := &AuthService{dataLoader: dataLoader, serviceID: serviceID, services: services, servicesLock: lock,
		minRefreshCacheFreq: 1, maxRefreshCacheFreq: 60}

	err := auth.LoadServices()
	if err != nil {
		return nil, fmt.Errorf("error loading services: %v", err)
	}

	err = auth.ValidateServiceRegistration(serviceHost)
	if err != nil {
		return nil, fmt.Errorf("unable to validate service registration: please contact the auth service system admin to register your service - %v", err)
	}

	return auth, nil
}

//CheckForRefresh checks if service registrations need to be reloaded
func (a *AuthService) CheckForRefresh() (bool, error) {
	a.servicesLock.RLock()
	servicesUpdated := a.servicesUpdated
	minRefreshFreq := a.minRefreshCacheFreq
	a.servicesLock.RUnlock()
=======
// CheckForRefresh checks if the list of stored service registrations needs updating
func (s *ServiceRegManager) CheckForRefresh() (bool, error) {
	s.servicesLock.RLock()
	servicesUpdated := s.servicesUpdated
	minRefreshFreq := s.minRefreshCacheFreq
	s.servicesLock.RUnlock()
>>>>>>> 99dbe9f7

	var loadServicesError error
	now := time.Now()
	if servicesUpdated == nil || now.Sub(*servicesUpdated).Minutes() > float64(minRefreshFreq) {
		loadServicesError = s.LoadServices()
		return true, loadServicesError
	}
	return false, loadServicesError
}

func (s *ServiceRegManager) setServices(services []ServiceReg) {
	s.servicesLock.Lock()

<<<<<<< HEAD
	auth := &AuthService{dataLoader: dataLoader, serviceID: serviceID, services: services, servicesLock: lock,
		minRefreshCacheFreq: 1, maxRefreshCacheFreq: 60}
	err := auth.LoadServices()
	if err != nil {
		return nil, fmt.Errorf("error loading services: %v", err)
	}

	return auth, nil
}

// -------------------- DataLoader --------------------

// AuthDataLoader declares an interface to load data from an auth service
type AuthDataLoader interface {
	// GetAccessToken gets an access token
	GetAccessToken(appID string, orgID string) error
	// GetAccessTokens get an access token for each app org pair a service account has access to
	GetAccessTokens() error
	ServiceRegLoader
}

//RemoteAuthDataLoaderImpl provides a AuthDataLoader implementation for a remote auth service
type RemoteAuthDataLoaderImpl struct {
	config *RemoteAuthDataLoaderConfig

	accessTokens *syncmap.Map
	appOrgPairs  []AppOrgPair

	tokensLock          *sync.RWMutex
	tokensUpdated       *time.Time
	maxRefreshCacheFreq uint

	timerDone               chan bool
	getDeletedAccountsTimer *time.Timer

	logger *logs.Logger

	*RemoteServiceRegLoaderImpl
}

//RemoteAuthDataLoaderConfig represents a configuration for a remote data loader
type RemoteAuthDataLoaderConfig struct {
	AuthServicesHost string // URL of auth services host
	ServiceAccountID string // Implementing service's account ID on the auth service

	AccessTokenPath     string // Path to auth service access token endpoint
	AccessTokensPath    string // Path to auth service access token endpoint
	DeletedAccountsPath string // Path to auth service deleted accounts endpoint
	ServiceRegPath      string // Path to auth service service registration endpoint

	ServiceAuthRequests ServiceAuthRequests

	DeletedAccountsCallback  func([]string) error // Function to call once the deleted accounts list is received from the auth service
	GetDeletedAccountsPeriod int64                // How often to request deleted account list from the auth service (in hours)
}

// buildAccessTokenRequest returns a HTTP request to get a single access token
func (r RemoteAuthDataLoaderConfig) buildAccessTokenRequest(appID string, orgID string) (*http.Request, error) {
	if r.AuthServicesHost == "" {
		return nil, errors.New("host is missing")
	}
	if r.AccessTokenPath == "" {
		return nil, errors.New("path is missing")
	}
	if r.ServiceAccountID == "" {
		return nil, errors.New("service account ID is missing")
	}
	if r.ServiceAuthRequests == nil {
		return nil, errors.New("service auth requests interface is not defined")
	}

	body := r.ServiceAuthRequests.BuildRequestAuthBody()
	body["account_id"] = r.ServiceAccountID
	body["app_id"] = appID
	body["org_id"] = orgID

	data, err := json.Marshal(body)
	if err != nil {
		return nil, fmt.Errorf("error marshaling request body to get access token: %v", err)
	}

	req, err := http.NewRequest("POST", r.AuthServicesHost+r.AccessTokenPath, bytes.NewReader(data))
	if err != nil {
		return nil, fmt.Errorf("error formatting request to get access token: %v", err)
	}

	req.Header.Set("Content-Type", "application/json")

	err = r.ServiceAuthRequests.ModifyRequest(req)
	if err != nil {
		return nil, fmt.Errorf("error modifying request to get access token: %v", err)
	}

	return req, nil
}

// buildAccessTokensRequest returns a HTTP request to get all allowed access tokens
func (r RemoteAuthDataLoaderConfig) buildAccessTokensRequest() (*http.Request, error) {
	if r.AuthServicesHost == "" {
		return nil, errors.New("host is missing")
	}
	if r.AccessTokensPath == "" {
		return nil, errors.New("path is missing")
	}
	if r.ServiceAccountID == "" {
		return nil, errors.New("service account ID is missing")
=======
	s.services = &syncmap.Map{}
	if len(services) > 0 {
		for _, service := range services {
			s.services.Store(service.ServiceID, service)
			s.services.Store(service.ServiceAccountID, service)
		}
>>>>>>> 99dbe9f7
	}
	if r.ServiceAuthRequests == nil {
		return nil, errors.New("service auth requests interface is not defined")
	}

	body := r.ServiceAuthRequests.BuildRequestAuthBody()
	body["account_id"] = r.ServiceAccountID

<<<<<<< HEAD
	data, err := json.Marshal(body)
	if err != nil {
		return nil, fmt.Errorf("error marshaling request body to get access tokens: %v", err)
	}

	req, err := http.NewRequest("POST", r.AuthServicesHost+r.AccessTokensPath, bytes.NewReader(data))
	if err != nil {
		return nil, fmt.Errorf("error formatting request to get access tokens: %v", err)
	}

	req.Header.Set("Content-Type", "application/json")

	err = r.ServiceAuthRequests.ModifyRequest(req)
	if err != nil {
		return nil, fmt.Errorf("error modifying request to get access token: %v", err)
	}

	return req, nil
}

// ServiceAuthRequests declares an interface for setting up HTTP requests to APIs requiring certain types of authentication
type ServiceAuthRequests interface {
	BuildRequestAuthBody() map[string]interface{} // Construct auth fields for service account request bodies
	ModifyRequest(req *http.Request) error        // Performs any auth type specific modifications to the request and returns any errors that occur
}

// StaticTokenServiceAuth provides a ServiceAuthRequests implementation for static token-based auth
type StaticTokenServiceAuth struct {
	ServiceToken string // Static token issued by the auth service, used to get access tokens from the auth service
}

// BuildRequestAuthBody returns a map containing the auth fields for static token auth request bodies
func (s StaticTokenServiceAuth) BuildRequestAuthBody() map[string]interface{} {
	return map[string]interface{}{
		"auth_type": "static_token",
		"creds": map[string]string{
			"token": s.ServiceToken,
		},
	}
}

// ModifyRequest leaves the passed request unmodified for static token auth
func (s StaticTokenServiceAuth) ModifyRequest(req *http.Request) error {
	return nil
}

// NewStaticTokenServiceAuth creates a new StaticTokenServiceAuth instance
func NewStaticTokenServiceAuth(serviceToken string) (*StaticTokenServiceAuth, error) {
	if serviceToken == "" {
		return nil, fmt.Errorf("missing service token")
	}
	return &StaticTokenServiceAuth{ServiceToken: serviceToken}, nil
}

// AppOrgPair represents application organization pair access granted by a remote auth service
type AppOrgPair struct {
	AppID string
	OrgID string
}

// Equals checks if two AppOrgPairs are equivalent
func (ao AppOrgPair) Equals(other AppOrgPair) bool {
	return ao.AppID == other.AppID && ao.OrgID == other.OrgID
}

// AccessToken represents an access token granted by a remote auth service
type AccessToken struct {
	Token     string `json:"access_token"`
	TokenType string `json:"token_type"`
}

func (at AccessToken) String() string {
	return fmt.Sprintf("%s %s", at.TokenType, at.Token)
}

type accessTokensResponse struct {
	AppID       string      `json:"app_id"`
	OrgID       string      `json:"org_id"`
	AccessToken AccessToken `json:"token"`
}

// GetAccessToken implements AuthDataLoader interface
func (r *RemoteAuthDataLoaderImpl) GetAccessToken(appID string, orgID string) error {
	if r.config == nil {
		return fmt.Errorf("auth data loader is not configured")
	}
	req, err := r.config.buildAccessTokenRequest(appID, orgID)
	if err != nil {
		return fmt.Errorf("error creating access token request: %v", err)
	}

	client := &http.Client{}
	resp, err := client.Do(req)
	if err != nil {
		return fmt.Errorf("error sending access token request: %v", err)
	}
	body, err := r.ReadResponse(resp)
	if err != nil {
		return fmt.Errorf("error parsing access token response: %v", err)
	}

	var accessToken AccessToken
	err = json.Unmarshal(body, &accessToken)
	if err != nil {
		return fmt.Errorf("error on unmarshal access token response: %v", err)
	}

	r.accessTokens.Store(AppOrgPair{AppID: appID, OrgID: orgID}, accessToken)

	return nil
}

// GetAccessTokens implements AuthDataLoader interface
func (r *RemoteAuthDataLoaderImpl) GetAccessTokens() error {
	if r.config == nil {
		return fmt.Errorf("auth data loader is not configured")
	}
	req, err := r.config.buildAccessTokensRequest()
	if err != nil {
		return fmt.Errorf("error creating access tokens request: %v", err)
	}

	client := &http.Client{}
	resp, err := client.Do(req)
	if err != nil {
		return fmt.Errorf("error sending access tokens request: %v", err)
	}
	body, err := r.ReadResponse(resp)
	if err != nil {
		return fmt.Errorf("error parsing access tokens response: %v", err)
	}

	var accessTokens []accessTokensResponse
	err = json.Unmarshal(body, &accessTokens)
	if err != nil {
		return fmt.Errorf("error on unmarshal access tokens response: %v", err)
	}

	r.accessTokens = &sync.Map{}
	r.tokensLock.Lock()
	defer r.tokensLock.Unlock()

	r.appOrgPairs = make([]AppOrgPair, len(accessTokens))
	for i, res := range accessTokens {
		pair := AppOrgPair{AppID: res.AppID, OrgID: res.OrgID}

		r.appOrgPairs[i] = pair
		r.accessTokens.Store(pair, res.AccessToken)
	}

	now := time.Now()
	r.tokensUpdated = &now

	return nil
}

// MakeRequest implements AuthDataLoader interface
func (r *RemoteAuthDataLoaderImpl) MakeRequest(req *http.Request, appID string, orgID string) (*http.Response, error) {
	token, appOrgPair := r.getCachedAccessToken(appID, orgID)
	if token == nil || appOrgPair == nil {
		// check if tokens should be refreshed and get the new token if so
		refreshed, err := r.checkForRefresh()
		if err != nil {
			return nil, fmt.Errorf("error checking access tokens refresh: %v", err)
		}
		if !refreshed {
			return nil, fmt.Errorf("access not granted for appID %s, orgID %s", appID, orgID)
		}

		token, appOrgPair = r.getCachedAccessToken(appID, orgID)
		if token == nil || appOrgPair == nil {
			return nil, fmt.Errorf("access not granted for appID %s, orgID %s", appID, orgID)
		}
	}

	req.Header.Set("Authorization", (*token).String())

	client := &http.Client{}
	resp, err := client.Do(req)
	if err != nil {
		return nil, fmt.Errorf("error sending request: %v", err)
	}

	if resp.StatusCode == http.StatusUnauthorized {
		// access token may have expired, so get new ones and try once more
		updateErr := r.GetAccessTokens()
		if updateErr != nil {
			return nil, fmt.Errorf("error getting new access tokens (%s) - after %v", updateErr, err)
		}

		token, appOrgPair = r.getCachedAccessToken(appOrgPair.AppID, appOrgPair.OrgID)
		if token == nil || appOrgPair == nil {
			return nil, fmt.Errorf("access not granted for appID %s, orgID %s", appID, orgID)
		}

		resp, err = client.Do(req)
		if err != nil {
			return nil, fmt.Errorf("error sending request: %v", err)
		}
	}

	return resp, nil
}

// CachedAccessTokens returns a map containing all cached access tokens
func (r *RemoteAuthDataLoaderImpl) CachedAccessTokens() map[AppOrgPair]AccessToken {
	tokens := make(map[AppOrgPair]AccessToken)
	r.accessTokens.Range(func(key, item interface{}) bool {
		keyPair, ok := key.(AppOrgPair)
		if !ok {
			return false
		}

		if item == nil {
			return false
		} else if accessToken, ok := item.(AccessToken); !ok {
			return false
		} else {
			tokens[keyPair] = accessToken
			return true
		}
	})

	return tokens
}

// CachedAppOrgPairs returns the data loader's cached app org pairs
func (r *RemoteAuthDataLoaderImpl) CachedAppOrgPairs() []AppOrgPair {
	return r.appOrgPairs
}

// ReadResponse reads the body of a http.Response and returns it
func (r *RemoteAuthDataLoaderImpl) ReadResponse(resp *http.Response) ([]byte, error) {
	if resp == nil {
		return nil, errors.New("response is nil")
	}
=======
	time := time.Now()
	s.servicesUpdated = &time

	s.servicesLock.Unlock()
}

// NewServiceRegManager creates and configures a new ServiceRegManager instance
func NewServiceRegManager(authService *AuthService, serviceRegLoader ServiceRegLoader) (*ServiceRegManager, error) {
	err := checkAuthService(authService, false)
	if err != nil {
		return nil, fmt.Errorf("error checking auth service: %v", err)
	}

	if serviceRegLoader == nil {
		return nil, errors.New("service registration loader is missing")
	}

	lock := &sync.RWMutex{}
	services := &syncmap.Map{}

	manager := &ServiceRegManager{AuthService: authService, services: services, servicesLock: lock, minRefreshCacheFreq: 1, maxRefreshCacheFreq: 60,
		loader: serviceRegLoader}
>>>>>>> 99dbe9f7

	// Subscribe to the implementing service to validate registration
	serviceRegLoader.SubscribeService(authService.ServiceID)

	err = manager.LoadServices()
	if err != nil {
<<<<<<< HEAD
		return nil, fmt.Errorf("error reading response body: %v", err)
	}

	if resp.StatusCode != 200 {
		return body, fmt.Errorf("%s - %s", resp.Status, string(body))
	}

	return body, nil
}

// getCachedAccessToken returns the most restrictive cached token (with corresponding pair) granting access to appOrgPair, if it exists
func (r *RemoteAuthDataLoaderImpl) getCachedAccessToken(appID string, orgID string) (*AccessToken, *AppOrgPair) {
	allowedPairs := []AppOrgPair{{AppID: appID, OrgID: orgID}}
	if appID != allID || orgID != allID {
		if appID != allID && orgID != allID {
			allowedPairs = append(allowedPairs, AppOrgPair{AppID: allID, OrgID: orgID})
			allowedPairs = append(allowedPairs, AppOrgPair{AppID: appID, OrgID: allID})
		}

		allowedPairs = append(allowedPairs, AppOrgPair{AppID: allID, OrgID: allID})
	}

	for _, allowed := range allowedPairs {
		for _, cached := range r.appOrgPairs {
			if cached.Equals(allowed) {
				if item, found := r.accessTokens.Load(allowed); found && item != nil {
					if token, ok := item.(AccessToken); ok {
						return &token, &allowed
					}
				}
				return nil, nil
			}
		}
	}

	return nil, nil
}

// GetDeletedAccounts implements AuthDataLoader interface
func (r *RemoteAuthDataLoaderImpl) GetDeletedAccounts() ([]string, error) {
	idChan := make(chan []string)
	errChan := make(chan error)
	accountIDs := make([]string, 0)
	errStr := ""

	for _, pair := range r.appOrgPairs {
		go r.getDeletedAccountsAsync(pair, idChan, errChan)
	}

	for i := 0; i < len(r.appOrgPairs); i++ {
		partialAccountIDs := <-idChan
		partialErr := <-errChan
		if partialErr != nil {
			if len(errStr) > 0 {
				errStr += ", " + partialErr.Error()
			} else {
				errStr += partialErr.Error()
			}
		} else if partialAccountIDs != nil {
			accountIDs = append(accountIDs, partialAccountIDs...)
		}
	}

	if errStr != "" {
		return accountIDs, errors.New(errStr)
	}
	return accountIDs, nil
}

func (r *RemoteAuthDataLoaderImpl) getDeletedAccountsAsync(appOrgPair AppOrgPair, c chan []string, e chan error) {
	var req *http.Request
	var resp *http.Response
	var body []byte
	var deleted []string
	var err error

	if req, err = r.buildDeletedAccountsRequest(); err == nil {
		if resp, err = r.MakeRequest(req, appOrgPair.AppID, appOrgPair.OrgID); err == nil {
			if body, err = r.ReadResponse(resp); err == nil {
				err = json.Unmarshal(body, &deleted)
			}
		}
	}

	c <- deleted
	e <- err
}

func (r *RemoteAuthDataLoaderImpl) buildDeletedAccountsRequest() (*http.Request, error) {
	req, err := http.NewRequest("GET", r.config.AuthServicesHost+r.config.DeletedAccountsPath, nil)
	if err != nil {
		return nil, fmt.Errorf("error formatting request to get deleted accounts: %v", err)
	}

	return req, nil
}

// Deleted Accounts Timer

//StartGetDeletedAccountsTimer starts a timer which repeatedly requests deleted accounts from a remote auth service
func (r *RemoteAuthDataLoaderImpl) StartGetDeletedAccountsTimer() error {
	if r.config.DeletedAccountsCallback != nil {
		//cancel if active
		if r.getDeletedAccountsTimer != nil {
			r.timerDone <- true
			r.getDeletedAccountsTimer.Stop()
		}

		r.getDeletedAccounts(r.config.DeletedAccountsCallback)
	}
	return nil
}

func (r *RemoteAuthDataLoaderImpl) getDeletedAccounts(callback func([]string) error) {
	accountIDs, err := r.GetDeletedAccounts()
	if err != nil && r.logger != nil {
		r.logger.Error(err.Error())
	}

	err = callback(accountIDs)
	if err != nil && r.logger != nil {
		r.logger.Errorf("Received error from callback function: %v", err)
	}

	duration := time.Hour * time.Duration(r.config.GetDeletedAccountsPeriod)
	r.getDeletedAccountsTimer = time.NewTimer(duration)
	select {
	case <-r.getDeletedAccountsTimer.C:
		// timer expired
		r.getDeletedAccountsTimer = nil

		r.getDeletedAccounts(callback)
	case <-r.timerDone:
		// timer aborted
		r.getDeletedAccountsTimer = nil
	}
}

// SetMaxRefreshCacheFreq sets the maximum frequency at which cached access tokens are refreshed in minutes
// 	The default value is 30
func (r *RemoteAuthDataLoaderImpl) SetMaxRefreshCacheFreq(freq uint) {
	r.tokensLock.Lock()
	r.maxRefreshCacheFreq = freq
	r.tokensLock.Unlock()
}

//checkForRefresh checks if access tokens need to be reloaded
func (r *RemoteAuthDataLoaderImpl) checkForRefresh() (bool, error) {
	r.tokensLock.RLock()
	tokensUpdated := r.tokensUpdated
	maxRefreshFreq := r.maxRefreshCacheFreq
	r.tokensLock.RUnlock()

	now := time.Now()
	if tokensUpdated == nil || now.Sub(*tokensUpdated).Minutes() > float64(maxRefreshFreq) {
		err := r.GetAccessTokens()
		if err != nil {
			return false, err
		}
		return true, nil
	}
	return false, nil
}

// NewRemoteAuthDataLoader creates and configures a new NewRemoteAuthDataLoaderImpl instance for the provided auth services url
func NewRemoteAuthDataLoader(config *RemoteAuthDataLoaderConfig, subscribedServices []string, firstParty bool, logger *logs.Logger) (*RemoteAuthDataLoaderImpl, error) {
	if config == nil {
		return nil, errors.New("data loader config is missing")
	}
	if config.AuthServicesHost == "" {
		return nil, errors.New("auth services host is missing")
	}

	constructDataLoaderConfig(config, firstParty)

	serviceRegLoader := NewRemoteServiceRegLoader(subscribedServices)

	accessTokens := &syncmap.Map{}

	appOrgPairs := make([]AppOrgPair, 0)
	lock := &sync.RWMutex{}

	timerDone := make(chan bool)

	dataLoader := RemoteAuthDataLoaderImpl{config: config, accessTokens: accessTokens, maxRefreshCacheFreq: 30, tokensLock: lock,
		appOrgPairs: appOrgPairs, timerDone: timerDone, logger: logger, RemoteServiceRegLoaderImpl: serviceRegLoader}
	serviceRegLoader.dataLoader = &dataLoader

	return &dataLoader, nil
}

func constructDataLoaderConfig(config *RemoteAuthDataLoaderConfig, firstParty bool) {
	pathPrefix := "/bbs"
	if !firstParty {
		pathPrefix = "/tps"
	}
	if config.AccessTokenPath == "" {
		config.AccessTokenPath = pathPrefix + "/access-token"
	}
	if config.AccessTokensPath == "" {
		config.AccessTokensPath = pathPrefix + "/access-tokens"
	}
	if config.DeletedAccountsPath == "" {
		config.DeletedAccountsPath = pathPrefix + "/deleted-accounts"
	}
	if config.ServiceRegPath == "" {
		config.ServiceRegPath = pathPrefix + "/service-regs"
	}
=======
		return nil, fmt.Errorf("error loading services: %v", err)
	}

	err = manager.ValidateServiceRegistration()
	if err != nil {
		return nil, fmt.Errorf("unable to validate service registration: please contact the service registration system admin to register your service - %v", err)
	}

	return manager, nil
}

// NewTestServiceRegManager creates and configures a test ServiceRegManager instance
func NewTestServiceRegManager(authService *AuthService, serviceRegLoader ServiceRegLoader) (*ServiceRegManager, error) {
	err := checkAuthService(authService, false)
	if err != nil {
		return nil, fmt.Errorf("error checking auth service: %v", err)
	}

	if serviceRegLoader == nil {
		return nil, errors.New("service registration loader is missing")
	}

	lock := &sync.RWMutex{}
	services := &syncmap.Map{}

	manager := &ServiceRegManager{AuthService: authService, services: services, servicesLock: lock, minRefreshCacheFreq: 1, maxRefreshCacheFreq: 60,
		loader: serviceRegLoader}

	// Subscribe to the implementing service to validate registration
	serviceRegLoader.SubscribeService(authService.ServiceID)
>>>>>>> 99dbe9f7

	err = manager.LoadServices()
	if err != nil {
		return nil, fmt.Errorf("error loading services: %v", err)
	}
<<<<<<< HEAD
=======

	return manager, nil
>>>>>>> 99dbe9f7
}

// -------------------- ServiceRegLoader --------------------

// ServiceRegLoader declares an interface to load the service registrations for specified services
type ServiceRegLoader interface {
	// LoadServices loads the service registration records for all subscribed services
	LoadServices() ([]ServiceReg, error)
	//GetSubscribedServices returns the list of currently subscribed services
	GetSubscribedServices() []string
	// SubscribeService subscribes the manager to the given service
	// 	Returns true if the specified service was added or false if it was already found
	SubscribeService(serviceID string) bool
	// UnsubscribeService unsubscribes the manager from the given service
	// 	Returns true if the specified service was removed or false if it was not found
	UnsubscribeService(serviceID string) bool
}

//RemoteServiceRegLoaderImpl provides a ServiceRegLoader implementation for a remote auth service
type RemoteServiceRegLoaderImpl struct {
	authService *AuthService

	path string // Path to service registrations resource on the auth service

	*ServiceRegSubscriptions
}

// LoadServices implements ServiceRegLoader interface
func (r *RemoteServiceRegLoaderImpl) LoadServices() ([]ServiceReg, error) {
	if len(r.GetSubscribedServices()) == 0 {
		return nil, nil
	}

	client := &http.Client{}
	req, err := http.NewRequest("GET", r.authService.AuthBaseURL+r.path, nil)
	if err != nil {
		return nil, fmt.Errorf("error formatting request to load services: %v", err)
	}

	servicesQuery := strings.Join(r.GetSubscribedServices(), ",")

	q := req.URL.Query()
	q.Add("ids", servicesQuery)
	req.URL.RawQuery = q.Encode()

	resp, err := client.Do(req)
	if err != nil {
		return nil, fmt.Errorf("error requesting services: %v", err)
	}

	defer resp.Body.Close()

	body, err := ioutil.ReadAll(resp.Body)
	if err != nil {
		return nil, fmt.Errorf("error reading body of service response: %v", err)
	}

	if resp.StatusCode != 200 {
		return nil, fmt.Errorf("error loading services: %d - %s", resp.StatusCode, string(body))
	}

	var services []ServiceReg
	err = json.Unmarshal(body, &services)
	if err != nil {
		return nil, fmt.Errorf("error on unmarshal service response: %v", err)
	}

	validate := validator.New()
	for _, service := range services {
		err = validate.Struct(service)
		if err != nil {
			return nil, fmt.Errorf("error validating service data: %v", err)
		}
		service.PubKey.LoadKeyFromPem()
	}

	return services, nil
}

// NewRemoteServiceRegLoader creates and configures a new RemoteServiceRegLoaderImpl instance
func NewRemoteServiceRegLoader(authService *AuthService, subscribedServices []string) (*RemoteServiceRegLoaderImpl, error) {
	err := checkAuthService(authService, true)
	if err != nil {
		return nil, fmt.Errorf("error checking auth service: %v", err)
	}

	path := "tps/service-regs"
	if authService.FirstParty {
		path = "bbs/service-regs"
	}

	subscriptions := NewServiceRegSubscriptions(subscribedServices)
	return &RemoteServiceRegLoaderImpl{authService: authService, path: path, ServiceRegSubscriptions: subscriptions}, nil
}

// -------------------- ServiceRegSubscriptions --------------------

// ServiceRegSubscriptions defined a struct to hold service registration subscriptions
// 	This struct implements the subcription part of the ServiceRegManager interface
//	If you subscribe to the reserved "all" service ID, all registered services
//	will be loaded
type ServiceRegSubscriptions struct {
	subscribedServices []string // Service registrations to load
	servicesLock       *sync.RWMutex
}

// GetSubscribedServices returns the list of subscribed services
func (r *ServiceRegSubscriptions) GetSubscribedServices() []string {
	r.servicesLock.RLock()
	defer r.servicesLock.RUnlock()

	return r.subscribedServices
}

// SubscribeService adds the given service ID to the list of subscribed services if not already present
// 	Returns true if the specified service was added or false if it was already found
func (r *ServiceRegSubscriptions) SubscribeService(serviceID string) bool {
	r.servicesLock.Lock()
	defer r.servicesLock.Unlock()

	if !authutils.ContainsString(r.subscribedServices, serviceID) {
		r.subscribedServices = append(r.subscribedServices, serviceID)
		return true
	}

	return false
}

// UnsubscribeService removed the given service ID from the list of subscribed services if presents
// 	Returns true if the specified service was removed or false if it was not found
func (r *ServiceRegSubscriptions) UnsubscribeService(serviceID string) bool {
	r.servicesLock.Lock()
	defer r.servicesLock.Unlock()

	services, removed := authutils.RemoveString(r.subscribedServices, serviceID)
	r.subscribedServices = services

	return removed
}

// NewServiceRegSubscriptions creates and configures a new ServiceRegSubscriptions instance
func NewServiceRegSubscriptions(subscribedServices []string) *ServiceRegSubscriptions {
	lock := &sync.RWMutex{}
	return &ServiceRegSubscriptions{subscribedServices: subscribedServices, servicesLock: lock}
}

// -------------------- ServiceAccountManager --------------------

// ServiceAccountManager declares an interface to manage data retrieved from an auth service
type ServiceAccountManager interface {
	// GetAccessToken gets an access token
	GetAccessToken() (*AccessToken, error)
	// CachedAccessToken returns a cached token
	CachedAccessToken() AccessToken
}

//RemoteServiceAccountManagerImpl provides a ServiceAccountManager implementation for a remote auth service
type RemoteServiceAccountManagerImpl struct {
	AuthService *AuthService

	accessToken AccessToken

	accessTokenPath string // Path to service account access token API

	config RemoteServiceAccountManagerConfig
}

//RemoteServiceAccountManagerConfig represents a configuration for a remote service account manager
type RemoteServiceAccountManagerConfig struct {
	AccountID string // Service account ID on the auth service
	Token     string // Static token issued by the auth service

	AccessTokenRequestFunc func(string, string, string, string) (*http.Request, error) // Function that builds access token request
}

// GetAccessToken implements ServiceAccountManager interface
func (r *RemoteServiceAccountManagerImpl) GetAccessToken() (*AccessToken, error) {
	if r.config.AccessTokenRequestFunc == nil {
		return nil, errors.New("access token request function is missing")
	}

	req, err := r.config.AccessTokenRequestFunc(r.AuthService.AuthBaseURL, r.accessTokenPath, r.config.AccountID, r.config.Token)
	if err != nil {
		return nil, fmt.Errorf("error creating access token request: %v", err)
	}

	client := &http.Client{}
	resp, err := client.Do(req)
	if err != nil {
		return nil, fmt.Errorf("error requesting access token: %v", err)
	}

	defer resp.Body.Close()

	body, err := ioutil.ReadAll(resp.Body)
	if err != nil {
		return nil, fmt.Errorf("error reading body of access token response: %v", err)
	}

	if resp.StatusCode != 200 {
		return nil, fmt.Errorf("error getting access token: %d - %s", resp.StatusCode, string(body))
	}

	var token AccessToken
	err = json.Unmarshal(body, &token)
	if err != nil {
		return nil, fmt.Errorf("error on unmarshal access token response: %v", err)
	}

	r.accessToken = token

	return &token, nil
}

// CachedAccessToken returns the cached access token
func (r *RemoteServiceAccountManagerImpl) CachedAccessToken() AccessToken {
	return r.accessToken
}

// NewRemoteServiceAccountManager creates and configures a new RemoteServiceAccountManagerImpl instance for the provided config
func NewRemoteServiceAccountManager(authService *AuthService, config RemoteServiceAccountManagerConfig) (*RemoteServiceAccountManagerImpl, error) {
	err := checkAuthService(authService, true)
	if err != nil {
		return nil, fmt.Errorf("error checking auth service: %v", err)
	}

	err = checkServiceAccountManagerConfig(&config)
	if err != nil {
		return nil, fmt.Errorf("error checking service account manager config: %v", err)
	}

	accessTokenPath := "tps/access-token"
	if authService.FirstParty {
		accessTokenPath = "bbs/access-token"
	}

	dataManager := RemoteServiceAccountManagerImpl{AuthService: authService, accessTokenPath: accessTokenPath, config: config}
	return &dataManager, nil
}

func checkServiceAccountManagerConfig(config *RemoteServiceAccountManagerConfig) error {
	if config.AccountID == "" {
		return errors.New("service account ID is missing")
	}

	if config.AccessTokenRequestFunc == nil && config.Token != "" {
		config.AccessTokenRequestFunc = authutils.BuildDefaultAccessTokenRequest
	}

	return nil
}

// -------------------- AccessToken --------------------

// AccessToken represents an access token granted by a remote auth service
type AccessToken struct {
	Token     string `json:"access_token"`
	TokenType string `json:"token_type"`
}

// String returns the stored access token as a string
func (t AccessToken) String() string {
	return fmt.Sprintf("%s %s", t.TokenType, t.Token)
}

// -------------------- ServiceReg --------------------

// ServiceReg represents a service registration record
type ServiceReg struct {
	ServiceID        string  `json:"service_id" bson:"service_id" validate:"required"`
	ServiceAccountID string  `json:"service_account_id" bson:"service_account_id"`
	Host             string  `json:"host" bson:"host" validate:"required"`
	PubKey           *PubKey `json:"pub_key" bson:"pub_key"`
}

// -------------------- PubKey --------------------

// PubKey represents a public key object including the key and related metadata
type PubKey struct {
	Key    *rsa.PublicKey `json:"-" bson:"-"`
	KeyPem string         `json:"key_pem" bson:"key_pem" validate:"required"`
	Alg    string         `json:"alg" bson:"alg" validate:"required"`
	Kid    string         `json:"-" bson:"-"`
}

// LoadKeyFromPem parses "KeyPem" and sets the "Key" and "Kid"
func (p *PubKey) LoadKeyFromPem() error {
	if p == nil {
		return fmt.Errorf("pubkey is nil")
	}

	key, err := jwt.ParseRSAPublicKeyFromPEM([]byte(p.KeyPem))
	if err != nil {
		p.Key = nil
		p.Kid = ""
		return fmt.Errorf("error parsing key string: %v", err)
	}

	kid, err := authutils.GetKeyFingerprint(key)
	if err != nil {
		p.Key = nil
		p.Kid = ""
		return fmt.Errorf("error getting key fingerprint: %v", err)
	}

	p.Key = key
	p.Kid = kid

	return nil
}<|MERGE_RESOLUTION|>--- conflicted
+++ resolved
@@ -216,70 +216,18 @@
 // 	The default value is 60
 func (s *ServiceRegManager) SetMaxRefreshCacheFreq(freq uint) {
 	s.servicesLock.Lock()
-	s.maxRefreshCacheFreq = freq
+	if freq >= s.minRefreshCacheFreq {
+		s.maxRefreshCacheFreq = freq
+	}
 	s.servicesLock.Unlock()
 }
 
-<<<<<<< HEAD
-func (a *AuthService) setServices(services []ServiceReg) {
-	a.servicesLock.Lock()
-
-	a.services = &syncmap.Map{}
-	if len(services) > 0 {
-		for _, service := range services {
-			a.services.Store(service.ServiceID, service)
-			a.services.Store(service.ServiceAccountID, service)
-		}
-	}
-
-	time := time.Now()
-	a.servicesUpdated = &time
-
-	a.servicesLock.Unlock()
-}
-
-// NewAuthService creates and configures a new AuthService instance
-func NewAuthService(serviceID string, serviceHost string, dataLoader AuthDataLoader) (*AuthService, error) {
-	if dataLoader == nil {
-		return nil, errors.New("data loader is missing")
-	}
-
-	// Subscribe to the implementing service to validate registration
-	dataLoader.SubscribeService(serviceID)
-
-	lock := &sync.RWMutex{}
-	services := &syncmap.Map{}
-
-	auth := &AuthService{dataLoader: dataLoader, serviceID: serviceID, services: services, servicesLock: lock,
-		minRefreshCacheFreq: 1, maxRefreshCacheFreq: 60}
-
-	err := auth.LoadServices()
-	if err != nil {
-		return nil, fmt.Errorf("error loading services: %v", err)
-	}
-
-	err = auth.ValidateServiceRegistration(serviceHost)
-	if err != nil {
-		return nil, fmt.Errorf("unable to validate service registration: please contact the auth service system admin to register your service - %v", err)
-	}
-
-	return auth, nil
-}
-
-//CheckForRefresh checks if service registrations need to be reloaded
-func (a *AuthService) CheckForRefresh() (bool, error) {
-	a.servicesLock.RLock()
-	servicesUpdated := a.servicesUpdated
-	minRefreshFreq := a.minRefreshCacheFreq
-	a.servicesLock.RUnlock()
-=======
 // CheckForRefresh checks if the list of stored service registrations needs updating
 func (s *ServiceRegManager) CheckForRefresh() (bool, error) {
 	s.servicesLock.RLock()
 	servicesUpdated := s.servicesUpdated
 	minRefreshFreq := s.minRefreshCacheFreq
 	s.servicesLock.RUnlock()
->>>>>>> 99dbe9f7
 
 	var loadServicesError error
 	now := time.Now()
@@ -293,367 +241,14 @@
 func (s *ServiceRegManager) setServices(services []ServiceReg) {
 	s.servicesLock.Lock()
 
-<<<<<<< HEAD
-	auth := &AuthService{dataLoader: dataLoader, serviceID: serviceID, services: services, servicesLock: lock,
-		minRefreshCacheFreq: 1, maxRefreshCacheFreq: 60}
-	err := auth.LoadServices()
-	if err != nil {
-		return nil, fmt.Errorf("error loading services: %v", err)
-	}
-
-	return auth, nil
-}
-
-// -------------------- DataLoader --------------------
-
-// AuthDataLoader declares an interface to load data from an auth service
-type AuthDataLoader interface {
-	// GetAccessToken gets an access token
-	GetAccessToken(appID string, orgID string) error
-	// GetAccessTokens get an access token for each app org pair a service account has access to
-	GetAccessTokens() error
-	ServiceRegLoader
-}
-
-//RemoteAuthDataLoaderImpl provides a AuthDataLoader implementation for a remote auth service
-type RemoteAuthDataLoaderImpl struct {
-	config *RemoteAuthDataLoaderConfig
-
-	accessTokens *syncmap.Map
-	appOrgPairs  []AppOrgPair
-
-	tokensLock          *sync.RWMutex
-	tokensUpdated       *time.Time
-	maxRefreshCacheFreq uint
-
-	timerDone               chan bool
-	getDeletedAccountsTimer *time.Timer
-
-	logger *logs.Logger
-
-	*RemoteServiceRegLoaderImpl
-}
-
-//RemoteAuthDataLoaderConfig represents a configuration for a remote data loader
-type RemoteAuthDataLoaderConfig struct {
-	AuthServicesHost string // URL of auth services host
-	ServiceAccountID string // Implementing service's account ID on the auth service
-
-	AccessTokenPath     string // Path to auth service access token endpoint
-	AccessTokensPath    string // Path to auth service access token endpoint
-	DeletedAccountsPath string // Path to auth service deleted accounts endpoint
-	ServiceRegPath      string // Path to auth service service registration endpoint
-
-	ServiceAuthRequests ServiceAuthRequests
-
-	DeletedAccountsCallback  func([]string) error // Function to call once the deleted accounts list is received from the auth service
-	GetDeletedAccountsPeriod int64                // How often to request deleted account list from the auth service (in hours)
-}
-
-// buildAccessTokenRequest returns a HTTP request to get a single access token
-func (r RemoteAuthDataLoaderConfig) buildAccessTokenRequest(appID string, orgID string) (*http.Request, error) {
-	if r.AuthServicesHost == "" {
-		return nil, errors.New("host is missing")
-	}
-	if r.AccessTokenPath == "" {
-		return nil, errors.New("path is missing")
-	}
-	if r.ServiceAccountID == "" {
-		return nil, errors.New("service account ID is missing")
-	}
-	if r.ServiceAuthRequests == nil {
-		return nil, errors.New("service auth requests interface is not defined")
-	}
-
-	body := r.ServiceAuthRequests.BuildRequestAuthBody()
-	body["account_id"] = r.ServiceAccountID
-	body["app_id"] = appID
-	body["org_id"] = orgID
-
-	data, err := json.Marshal(body)
-	if err != nil {
-		return nil, fmt.Errorf("error marshaling request body to get access token: %v", err)
-	}
-
-	req, err := http.NewRequest("POST", r.AuthServicesHost+r.AccessTokenPath, bytes.NewReader(data))
-	if err != nil {
-		return nil, fmt.Errorf("error formatting request to get access token: %v", err)
-	}
-
-	req.Header.Set("Content-Type", "application/json")
-
-	err = r.ServiceAuthRequests.ModifyRequest(req)
-	if err != nil {
-		return nil, fmt.Errorf("error modifying request to get access token: %v", err)
-	}
-
-	return req, nil
-}
-
-// buildAccessTokensRequest returns a HTTP request to get all allowed access tokens
-func (r RemoteAuthDataLoaderConfig) buildAccessTokensRequest() (*http.Request, error) {
-	if r.AuthServicesHost == "" {
-		return nil, errors.New("host is missing")
-	}
-	if r.AccessTokensPath == "" {
-		return nil, errors.New("path is missing")
-	}
-	if r.ServiceAccountID == "" {
-		return nil, errors.New("service account ID is missing")
-=======
 	s.services = &syncmap.Map{}
 	if len(services) > 0 {
 		for _, service := range services {
 			s.services.Store(service.ServiceID, service)
 			s.services.Store(service.ServiceAccountID, service)
 		}
->>>>>>> 99dbe9f7
-	}
-	if r.ServiceAuthRequests == nil {
-		return nil, errors.New("service auth requests interface is not defined")
-	}
-
-	body := r.ServiceAuthRequests.BuildRequestAuthBody()
-	body["account_id"] = r.ServiceAccountID
-
-<<<<<<< HEAD
-	data, err := json.Marshal(body)
-	if err != nil {
-		return nil, fmt.Errorf("error marshaling request body to get access tokens: %v", err)
-	}
-
-	req, err := http.NewRequest("POST", r.AuthServicesHost+r.AccessTokensPath, bytes.NewReader(data))
-	if err != nil {
-		return nil, fmt.Errorf("error formatting request to get access tokens: %v", err)
-	}
-
-	req.Header.Set("Content-Type", "application/json")
-
-	err = r.ServiceAuthRequests.ModifyRequest(req)
-	if err != nil {
-		return nil, fmt.Errorf("error modifying request to get access token: %v", err)
-	}
-
-	return req, nil
-}
-
-// ServiceAuthRequests declares an interface for setting up HTTP requests to APIs requiring certain types of authentication
-type ServiceAuthRequests interface {
-	BuildRequestAuthBody() map[string]interface{} // Construct auth fields for service account request bodies
-	ModifyRequest(req *http.Request) error        // Performs any auth type specific modifications to the request and returns any errors that occur
-}
-
-// StaticTokenServiceAuth provides a ServiceAuthRequests implementation for static token-based auth
-type StaticTokenServiceAuth struct {
-	ServiceToken string // Static token issued by the auth service, used to get access tokens from the auth service
-}
-
-// BuildRequestAuthBody returns a map containing the auth fields for static token auth request bodies
-func (s StaticTokenServiceAuth) BuildRequestAuthBody() map[string]interface{} {
-	return map[string]interface{}{
-		"auth_type": "static_token",
-		"creds": map[string]string{
-			"token": s.ServiceToken,
-		},
-	}
-}
-
-// ModifyRequest leaves the passed request unmodified for static token auth
-func (s StaticTokenServiceAuth) ModifyRequest(req *http.Request) error {
-	return nil
-}
-
-// NewStaticTokenServiceAuth creates a new StaticTokenServiceAuth instance
-func NewStaticTokenServiceAuth(serviceToken string) (*StaticTokenServiceAuth, error) {
-	if serviceToken == "" {
-		return nil, fmt.Errorf("missing service token")
-	}
-	return &StaticTokenServiceAuth{ServiceToken: serviceToken}, nil
-}
-
-// AppOrgPair represents application organization pair access granted by a remote auth service
-type AppOrgPair struct {
-	AppID string
-	OrgID string
-}
-
-// Equals checks if two AppOrgPairs are equivalent
-func (ao AppOrgPair) Equals(other AppOrgPair) bool {
-	return ao.AppID == other.AppID && ao.OrgID == other.OrgID
-}
-
-// AccessToken represents an access token granted by a remote auth service
-type AccessToken struct {
-	Token     string `json:"access_token"`
-	TokenType string `json:"token_type"`
-}
-
-func (at AccessToken) String() string {
-	return fmt.Sprintf("%s %s", at.TokenType, at.Token)
-}
-
-type accessTokensResponse struct {
-	AppID       string      `json:"app_id"`
-	OrgID       string      `json:"org_id"`
-	AccessToken AccessToken `json:"token"`
-}
-
-// GetAccessToken implements AuthDataLoader interface
-func (r *RemoteAuthDataLoaderImpl) GetAccessToken(appID string, orgID string) error {
-	if r.config == nil {
-		return fmt.Errorf("auth data loader is not configured")
-	}
-	req, err := r.config.buildAccessTokenRequest(appID, orgID)
-	if err != nil {
-		return fmt.Errorf("error creating access token request: %v", err)
-	}
-
-	client := &http.Client{}
-	resp, err := client.Do(req)
-	if err != nil {
-		return fmt.Errorf("error sending access token request: %v", err)
-	}
-	body, err := r.ReadResponse(resp)
-	if err != nil {
-		return fmt.Errorf("error parsing access token response: %v", err)
-	}
-
-	var accessToken AccessToken
-	err = json.Unmarshal(body, &accessToken)
-	if err != nil {
-		return fmt.Errorf("error on unmarshal access token response: %v", err)
-	}
-
-	r.accessTokens.Store(AppOrgPair{AppID: appID, OrgID: orgID}, accessToken)
-
-	return nil
-}
-
-// GetAccessTokens implements AuthDataLoader interface
-func (r *RemoteAuthDataLoaderImpl) GetAccessTokens() error {
-	if r.config == nil {
-		return fmt.Errorf("auth data loader is not configured")
-	}
-	req, err := r.config.buildAccessTokensRequest()
-	if err != nil {
-		return fmt.Errorf("error creating access tokens request: %v", err)
-	}
-
-	client := &http.Client{}
-	resp, err := client.Do(req)
-	if err != nil {
-		return fmt.Errorf("error sending access tokens request: %v", err)
-	}
-	body, err := r.ReadResponse(resp)
-	if err != nil {
-		return fmt.Errorf("error parsing access tokens response: %v", err)
-	}
-
-	var accessTokens []accessTokensResponse
-	err = json.Unmarshal(body, &accessTokens)
-	if err != nil {
-		return fmt.Errorf("error on unmarshal access tokens response: %v", err)
-	}
-
-	r.accessTokens = &sync.Map{}
-	r.tokensLock.Lock()
-	defer r.tokensLock.Unlock()
-
-	r.appOrgPairs = make([]AppOrgPair, len(accessTokens))
-	for i, res := range accessTokens {
-		pair := AppOrgPair{AppID: res.AppID, OrgID: res.OrgID}
-
-		r.appOrgPairs[i] = pair
-		r.accessTokens.Store(pair, res.AccessToken)
-	}
-
-	now := time.Now()
-	r.tokensUpdated = &now
-
-	return nil
-}
-
-// MakeRequest implements AuthDataLoader interface
-func (r *RemoteAuthDataLoaderImpl) MakeRequest(req *http.Request, appID string, orgID string) (*http.Response, error) {
-	token, appOrgPair := r.getCachedAccessToken(appID, orgID)
-	if token == nil || appOrgPair == nil {
-		// check if tokens should be refreshed and get the new token if so
-		refreshed, err := r.checkForRefresh()
-		if err != nil {
-			return nil, fmt.Errorf("error checking access tokens refresh: %v", err)
-		}
-		if !refreshed {
-			return nil, fmt.Errorf("access not granted for appID %s, orgID %s", appID, orgID)
-		}
-
-		token, appOrgPair = r.getCachedAccessToken(appID, orgID)
-		if token == nil || appOrgPair == nil {
-			return nil, fmt.Errorf("access not granted for appID %s, orgID %s", appID, orgID)
-		}
-	}
-
-	req.Header.Set("Authorization", (*token).String())
-
-	client := &http.Client{}
-	resp, err := client.Do(req)
-	if err != nil {
-		return nil, fmt.Errorf("error sending request: %v", err)
-	}
-
-	if resp.StatusCode == http.StatusUnauthorized {
-		// access token may have expired, so get new ones and try once more
-		updateErr := r.GetAccessTokens()
-		if updateErr != nil {
-			return nil, fmt.Errorf("error getting new access tokens (%s) - after %v", updateErr, err)
-		}
-
-		token, appOrgPair = r.getCachedAccessToken(appOrgPair.AppID, appOrgPair.OrgID)
-		if token == nil || appOrgPair == nil {
-			return nil, fmt.Errorf("access not granted for appID %s, orgID %s", appID, orgID)
-		}
-
-		resp, err = client.Do(req)
-		if err != nil {
-			return nil, fmt.Errorf("error sending request: %v", err)
-		}
-	}
-
-	return resp, nil
-}
-
-// CachedAccessTokens returns a map containing all cached access tokens
-func (r *RemoteAuthDataLoaderImpl) CachedAccessTokens() map[AppOrgPair]AccessToken {
-	tokens := make(map[AppOrgPair]AccessToken)
-	r.accessTokens.Range(func(key, item interface{}) bool {
-		keyPair, ok := key.(AppOrgPair)
-		if !ok {
-			return false
-		}
-
-		if item == nil {
-			return false
-		} else if accessToken, ok := item.(AccessToken); !ok {
-			return false
-		} else {
-			tokens[keyPair] = accessToken
-			return true
-		}
-	})
-
-	return tokens
-}
-
-// CachedAppOrgPairs returns the data loader's cached app org pairs
-func (r *RemoteAuthDataLoaderImpl) CachedAppOrgPairs() []AppOrgPair {
-	return r.appOrgPairs
-}
-
-// ReadResponse reads the body of a http.Response and returns it
-func (r *RemoteAuthDataLoaderImpl) ReadResponse(resp *http.Response) ([]byte, error) {
-	if resp == nil {
-		return nil, errors.New("response is nil")
-	}
-=======
+	}
+
 	time := time.Now()
 	s.servicesUpdated = &time
 
@@ -676,223 +271,12 @@
 
 	manager := &ServiceRegManager{AuthService: authService, services: services, servicesLock: lock, minRefreshCacheFreq: 1, maxRefreshCacheFreq: 60,
 		loader: serviceRegLoader}
->>>>>>> 99dbe9f7
 
 	// Subscribe to the implementing service to validate registration
 	serviceRegLoader.SubscribeService(authService.ServiceID)
 
 	err = manager.LoadServices()
 	if err != nil {
-<<<<<<< HEAD
-		return nil, fmt.Errorf("error reading response body: %v", err)
-	}
-
-	if resp.StatusCode != 200 {
-		return body, fmt.Errorf("%s - %s", resp.Status, string(body))
-	}
-
-	return body, nil
-}
-
-// getCachedAccessToken returns the most restrictive cached token (with corresponding pair) granting access to appOrgPair, if it exists
-func (r *RemoteAuthDataLoaderImpl) getCachedAccessToken(appID string, orgID string) (*AccessToken, *AppOrgPair) {
-	allowedPairs := []AppOrgPair{{AppID: appID, OrgID: orgID}}
-	if appID != allID || orgID != allID {
-		if appID != allID && orgID != allID {
-			allowedPairs = append(allowedPairs, AppOrgPair{AppID: allID, OrgID: orgID})
-			allowedPairs = append(allowedPairs, AppOrgPair{AppID: appID, OrgID: allID})
-		}
-
-		allowedPairs = append(allowedPairs, AppOrgPair{AppID: allID, OrgID: allID})
-	}
-
-	for _, allowed := range allowedPairs {
-		for _, cached := range r.appOrgPairs {
-			if cached.Equals(allowed) {
-				if item, found := r.accessTokens.Load(allowed); found && item != nil {
-					if token, ok := item.(AccessToken); ok {
-						return &token, &allowed
-					}
-				}
-				return nil, nil
-			}
-		}
-	}
-
-	return nil, nil
-}
-
-// GetDeletedAccounts implements AuthDataLoader interface
-func (r *RemoteAuthDataLoaderImpl) GetDeletedAccounts() ([]string, error) {
-	idChan := make(chan []string)
-	errChan := make(chan error)
-	accountIDs := make([]string, 0)
-	errStr := ""
-
-	for _, pair := range r.appOrgPairs {
-		go r.getDeletedAccountsAsync(pair, idChan, errChan)
-	}
-
-	for i := 0; i < len(r.appOrgPairs); i++ {
-		partialAccountIDs := <-idChan
-		partialErr := <-errChan
-		if partialErr != nil {
-			if len(errStr) > 0 {
-				errStr += ", " + partialErr.Error()
-			} else {
-				errStr += partialErr.Error()
-			}
-		} else if partialAccountIDs != nil {
-			accountIDs = append(accountIDs, partialAccountIDs...)
-		}
-	}
-
-	if errStr != "" {
-		return accountIDs, errors.New(errStr)
-	}
-	return accountIDs, nil
-}
-
-func (r *RemoteAuthDataLoaderImpl) getDeletedAccountsAsync(appOrgPair AppOrgPair, c chan []string, e chan error) {
-	var req *http.Request
-	var resp *http.Response
-	var body []byte
-	var deleted []string
-	var err error
-
-	if req, err = r.buildDeletedAccountsRequest(); err == nil {
-		if resp, err = r.MakeRequest(req, appOrgPair.AppID, appOrgPair.OrgID); err == nil {
-			if body, err = r.ReadResponse(resp); err == nil {
-				err = json.Unmarshal(body, &deleted)
-			}
-		}
-	}
-
-	c <- deleted
-	e <- err
-}
-
-func (r *RemoteAuthDataLoaderImpl) buildDeletedAccountsRequest() (*http.Request, error) {
-	req, err := http.NewRequest("GET", r.config.AuthServicesHost+r.config.DeletedAccountsPath, nil)
-	if err != nil {
-		return nil, fmt.Errorf("error formatting request to get deleted accounts: %v", err)
-	}
-
-	return req, nil
-}
-
-// Deleted Accounts Timer
-
-//StartGetDeletedAccountsTimer starts a timer which repeatedly requests deleted accounts from a remote auth service
-func (r *RemoteAuthDataLoaderImpl) StartGetDeletedAccountsTimer() error {
-	if r.config.DeletedAccountsCallback != nil {
-		//cancel if active
-		if r.getDeletedAccountsTimer != nil {
-			r.timerDone <- true
-			r.getDeletedAccountsTimer.Stop()
-		}
-
-		r.getDeletedAccounts(r.config.DeletedAccountsCallback)
-	}
-	return nil
-}
-
-func (r *RemoteAuthDataLoaderImpl) getDeletedAccounts(callback func([]string) error) {
-	accountIDs, err := r.GetDeletedAccounts()
-	if err != nil && r.logger != nil {
-		r.logger.Error(err.Error())
-	}
-
-	err = callback(accountIDs)
-	if err != nil && r.logger != nil {
-		r.logger.Errorf("Received error from callback function: %v", err)
-	}
-
-	duration := time.Hour * time.Duration(r.config.GetDeletedAccountsPeriod)
-	r.getDeletedAccountsTimer = time.NewTimer(duration)
-	select {
-	case <-r.getDeletedAccountsTimer.C:
-		// timer expired
-		r.getDeletedAccountsTimer = nil
-
-		r.getDeletedAccounts(callback)
-	case <-r.timerDone:
-		// timer aborted
-		r.getDeletedAccountsTimer = nil
-	}
-}
-
-// SetMaxRefreshCacheFreq sets the maximum frequency at which cached access tokens are refreshed in minutes
-// 	The default value is 30
-func (r *RemoteAuthDataLoaderImpl) SetMaxRefreshCacheFreq(freq uint) {
-	r.tokensLock.Lock()
-	r.maxRefreshCacheFreq = freq
-	r.tokensLock.Unlock()
-}
-
-//checkForRefresh checks if access tokens need to be reloaded
-func (r *RemoteAuthDataLoaderImpl) checkForRefresh() (bool, error) {
-	r.tokensLock.RLock()
-	tokensUpdated := r.tokensUpdated
-	maxRefreshFreq := r.maxRefreshCacheFreq
-	r.tokensLock.RUnlock()
-
-	now := time.Now()
-	if tokensUpdated == nil || now.Sub(*tokensUpdated).Minutes() > float64(maxRefreshFreq) {
-		err := r.GetAccessTokens()
-		if err != nil {
-			return false, err
-		}
-		return true, nil
-	}
-	return false, nil
-}
-
-// NewRemoteAuthDataLoader creates and configures a new NewRemoteAuthDataLoaderImpl instance for the provided auth services url
-func NewRemoteAuthDataLoader(config *RemoteAuthDataLoaderConfig, subscribedServices []string, firstParty bool, logger *logs.Logger) (*RemoteAuthDataLoaderImpl, error) {
-	if config == nil {
-		return nil, errors.New("data loader config is missing")
-	}
-	if config.AuthServicesHost == "" {
-		return nil, errors.New("auth services host is missing")
-	}
-
-	constructDataLoaderConfig(config, firstParty)
-
-	serviceRegLoader := NewRemoteServiceRegLoader(subscribedServices)
-
-	accessTokens := &syncmap.Map{}
-
-	appOrgPairs := make([]AppOrgPair, 0)
-	lock := &sync.RWMutex{}
-
-	timerDone := make(chan bool)
-
-	dataLoader := RemoteAuthDataLoaderImpl{config: config, accessTokens: accessTokens, maxRefreshCacheFreq: 30, tokensLock: lock,
-		appOrgPairs: appOrgPairs, timerDone: timerDone, logger: logger, RemoteServiceRegLoaderImpl: serviceRegLoader}
-	serviceRegLoader.dataLoader = &dataLoader
-
-	return &dataLoader, nil
-}
-
-func constructDataLoaderConfig(config *RemoteAuthDataLoaderConfig, firstParty bool) {
-	pathPrefix := "/bbs"
-	if !firstParty {
-		pathPrefix = "/tps"
-	}
-	if config.AccessTokenPath == "" {
-		config.AccessTokenPath = pathPrefix + "/access-token"
-	}
-	if config.AccessTokensPath == "" {
-		config.AccessTokensPath = pathPrefix + "/access-tokens"
-	}
-	if config.DeletedAccountsPath == "" {
-		config.DeletedAccountsPath = pathPrefix + "/deleted-accounts"
-	}
-	if config.ServiceRegPath == "" {
-		config.ServiceRegPath = pathPrefix + "/service-regs"
-	}
-=======
 		return nil, fmt.Errorf("error loading services: %v", err)
 	}
 
@@ -923,17 +307,13 @@
 
 	// Subscribe to the implementing service to validate registration
 	serviceRegLoader.SubscribeService(authService.ServiceID)
->>>>>>> 99dbe9f7
 
 	err = manager.LoadServices()
 	if err != nil {
 		return nil, fmt.Errorf("error loading services: %v", err)
 	}
-<<<<<<< HEAD
-=======
 
 	return manager, nil
->>>>>>> 99dbe9f7
 }
 
 // -------------------- ServiceRegLoader --------------------
@@ -1085,7 +465,9 @@
 // ServiceAccountManager declares an interface to manage data retrieved from an auth service
 type ServiceAccountManager interface {
 	// GetAccessToken gets an access token
-	GetAccessToken() (*AccessToken, error)
+	GetAccessToken(appID string, orgID string) error
+	// GetAccessTokens get an access token for each app org pair a service account is granted access
+	GetAccessTokens() error
 	// CachedAccessToken returns a cached token
 	CachedAccessToken() AccessToken
 }
@@ -1094,63 +476,295 @@
 type RemoteServiceAccountManagerImpl struct {
 	AuthService *AuthService
 
-	accessToken AccessToken
-
-	accessTokenPath string // Path to service account access token API
+	accessTokens *syncmap.Map
+	appOrgPairs  []AppOrgPair
+
+	tokensLock          *sync.RWMutex
+	tokensUpdated       *time.Time
+	maxRefreshCacheFreq uint
+
+	accessTokenPath  string // Path to service account access token API
+	accessTokensPath string // Path to service account access tokens API
 
 	config RemoteServiceAccountManagerConfig
+}
+
+// GetAccessToken implements ServiceAccountManager interface
+func (r *RemoteServiceAccountManagerImpl) GetAccessToken(appID string, orgID string) error {
+	req, err := r.buildAccessTokenRequest(appID, orgID)
+	if err != nil {
+		return fmt.Errorf("error creating access token request: %v", err)
+	}
+
+	client := &http.Client{}
+	resp, err := client.Do(req)
+	if err != nil {
+		return fmt.Errorf("error sending access token request: %v", err)
+	}
+	body, err := r.ReadResponse(resp)
+	if err != nil {
+		return fmt.Errorf("error reading access token response: %v", err)
+	}
+
+	var accessToken AccessToken
+	err = json.Unmarshal(body, &accessToken)
+	if err != nil {
+		return fmt.Errorf("error on unmarshal access token response: %v", err)
+	}
+
+	r.accessTokens.Store(AppOrgPair{AppID: appID, OrgID: orgID}, accessToken)
+
+	return nil
+}
+
+// GetAccessTokens implements ServiceAccountManager interface
+func (r *RemoteServiceAccountManagerImpl) GetAccessTokens() error {
+	req, err := r.buildAccessTokensRequest()
+	if err != nil {
+		return fmt.Errorf("error creating access tokens request: %v", err)
+	}
+
+	client := &http.Client{}
+	resp, err := client.Do(req)
+	if err != nil {
+		return fmt.Errorf("error sending access tokens request: %v", err)
+	}
+	body, err := r.ReadResponse(resp)
+	if err != nil {
+		return fmt.Errorf("error reading access tokens response: %v", err)
+	}
+
+	var accessTokens []accessTokensResponse
+	err = json.Unmarshal(body, &accessTokens)
+	if err != nil {
+		return fmt.Errorf("error on unmarshal access tokens response: %v", err)
+	}
+
+	// update caches
+	r.accessTokens = &sync.Map{}
+	r.tokensLock.Lock()
+	defer r.tokensLock.Unlock()
+
+	r.appOrgPairs = make([]AppOrgPair, len(accessTokens))
+	for i, res := range accessTokens {
+		pair := AppOrgPair{AppID: res.AppID, OrgID: res.OrgID}
+
+		r.appOrgPairs[i] = pair
+		r.accessTokens.Store(pair, res.AccessToken)
+	}
+
+	now := time.Now()
+	r.tokensUpdated = &now
+
+	return nil
+}
+
+// MakeRequest makes the provided http.Request with the token granting appropriate access to appID and orgID
+func (r *RemoteServiceAccountManagerImpl) MakeRequest(req *http.Request, appID string, orgID string) (*http.Response, error) {
+	token, appOrgPair := r.getCachedAccessToken(appID, orgID)
+	if token == nil || appOrgPair == nil {
+		// check if tokens should be refreshed and get the new token if so
+		refreshed, err := r.checkForRefresh()
+		if err != nil {
+			return nil, fmt.Errorf("error checking access tokens refresh: %v", err)
+		}
+		if !refreshed {
+			return nil, fmt.Errorf("access not granted for appID %s, orgID %s", appID, orgID)
+		}
+
+		token, appOrgPair = r.getCachedAccessToken(appID, orgID)
+		if token == nil || appOrgPair == nil {
+			return nil, fmt.Errorf("access not granted for appID %s, orgID %s", appID, orgID)
+		}
+	}
+
+	req.Header.Set("Authorization", (*token).String())
+
+	client := &http.Client{}
+	resp, err := client.Do(req)
+	if err != nil {
+		return nil, fmt.Errorf("error sending request: %v", err)
+	}
+
+	if resp.StatusCode == http.StatusUnauthorized {
+		// access token may have expired, so get new ones and try once more
+		updateErr := r.GetAccessTokens()
+		if updateErr != nil {
+			return nil, fmt.Errorf("error getting new access tokens (%s) - after %v", updateErr, err)
+		}
+
+		token, appOrgPair = r.getCachedAccessToken(appOrgPair.AppID, appOrgPair.OrgID)
+		if token == nil || appOrgPair == nil {
+			return nil, fmt.Errorf("access not granted for appID %s, orgID %s", appID, orgID)
+		}
+
+		resp, err = client.Do(req)
+		if err != nil {
+			return nil, fmt.Errorf("error sending request: %v", err)
+		}
+	}
+
+	return resp, nil
+}
+
+// CachedAccessTokens returns a map containing all cached access tokens
+func (r *RemoteServiceAccountManagerImpl) CachedAccessTokens() map[AppOrgPair]AccessToken {
+	tokens := make(map[AppOrgPair]AccessToken)
+	r.accessTokens.Range(func(key, item interface{}) bool {
+		keyPair, ok := key.(AppOrgPair)
+		if !ok {
+			return false
+		}
+
+		if item == nil {
+			return false
+		} else if accessToken, ok := item.(AccessToken); !ok {
+			return false
+		} else {
+			tokens[keyPair] = accessToken
+			return true
+		}
+	})
+
+	return tokens
+}
+
+// CachedAppOrgPairs returns the list of cached app org pairs
+func (r *RemoteServiceAccountManagerImpl) CachedAppOrgPairs() []AppOrgPair {
+	return r.appOrgPairs
+}
+
+// ReadResponse reads the body of a http.Response and returns it
+func (r *RemoteServiceAccountManagerImpl) ReadResponse(resp *http.Response) ([]byte, error) {
+	if resp == nil {
+		return nil, errors.New("response is nil")
+	}
+
+	defer resp.Body.Close()
+
+	body, err := ioutil.ReadAll(resp.Body)
+	if err != nil {
+		return nil, fmt.Errorf("error reading response body: %v", err)
+	}
+
+	if resp.StatusCode != 200 {
+		return body, fmt.Errorf("%s - %s", resp.Status, string(body))
+	}
+
+	return body, nil
+}
+
+// SetMaxRefreshCacheFreq sets the maximum frequency at which cached access tokens are refreshed in minutes
+// 	The default value is 30
+func (r *RemoteServiceAccountManagerImpl) SetMaxRefreshCacheFreq(freq uint) {
+	r.tokensLock.Lock()
+	r.maxRefreshCacheFreq = freq
+	r.tokensLock.Unlock()
+}
+
+//checkForRefresh checks if access tokens need to be reloaded
+func (r *RemoteServiceAccountManagerImpl) checkForRefresh() (bool, error) {
+	r.tokensLock.RLock()
+	tokensUpdated := r.tokensUpdated
+	maxRefreshFreq := r.maxRefreshCacheFreq
+	r.tokensLock.RUnlock()
+
+	now := time.Now()
+	if tokensUpdated == nil || now.Sub(*tokensUpdated).Minutes() > float64(maxRefreshFreq) {
+		err := r.GetAccessTokens()
+		if err != nil {
+			return false, err
+		}
+		return true, nil
+	}
+	return false, nil
+}
+
+// getCachedAccessToken returns the most restrictive cached token (with corresponding pair) granting access to appID and orgID, if it exists
+func (r *RemoteServiceAccountManagerImpl) getCachedAccessToken(appID string, orgID string) (*AccessToken, *AppOrgPair) {
+	allowedPairs := []AppOrgPair{{AppID: appID, OrgID: orgID}}
+	if appID != allID || orgID != allID {
+		if appID != allID && orgID != allID {
+			allowedPairs = append(allowedPairs, AppOrgPair{AppID: allID, OrgID: orgID})
+			allowedPairs = append(allowedPairs, AppOrgPair{AppID: appID, OrgID: allID})
+		}
+
+		allowedPairs = append(allowedPairs, AppOrgPair{AppID: allID, OrgID: allID})
+	}
+
+	for _, allowed := range allowedPairs {
+		for _, cached := range r.appOrgPairs {
+			if cached.Equals(allowed) {
+				if item, found := r.accessTokens.Load(allowed); found && item != nil {
+					if token, ok := item.(AccessToken); ok {
+						return &token, &allowed
+					}
+				}
+				return nil, nil
+			}
+		}
+	}
+
+	return nil, nil
 }
 
 //RemoteServiceAccountManagerConfig represents a configuration for a remote service account manager
 type RemoteServiceAccountManagerConfig struct {
 	AccountID string // Service account ID on the auth service
-	Token     string // Static token issued by the auth service
-
-	AccessTokenRequestFunc func(string, string, string, string) (*http.Request, error) // Function that builds access token request
-}
-
-// GetAccessToken implements ServiceAccountManager interface
-func (r *RemoteServiceAccountManagerImpl) GetAccessToken() (*AccessToken, error) {
-	if r.config.AccessTokenRequestFunc == nil {
-		return nil, errors.New("access token request function is missing")
-	}
-
-	req, err := r.config.AccessTokenRequestFunc(r.AuthService.AuthBaseURL, r.accessTokenPath, r.config.AccountID, r.config.Token)
-	if err != nil {
-		return nil, fmt.Errorf("error creating access token request: %v", err)
-	}
-
-	client := &http.Client{}
-	resp, err := client.Do(req)
-	if err != nil {
-		return nil, fmt.Errorf("error requesting access token: %v", err)
-	}
-
-	defer resp.Body.Close()
-
-	body, err := ioutil.ReadAll(resp.Body)
-	if err != nil {
-		return nil, fmt.Errorf("error reading body of access token response: %v", err)
-	}
-
-	if resp.StatusCode != 200 {
-		return nil, fmt.Errorf("error getting access token: %d - %s", resp.StatusCode, string(body))
-	}
-
-	var token AccessToken
-	err = json.Unmarshal(body, &token)
-	if err != nil {
-		return nil, fmt.Errorf("error on unmarshal access token response: %v", err)
-	}
-
-	r.accessToken = token
-
-	return &token, nil
-}
-
-// CachedAccessToken returns the cached access token
-func (r *RemoteServiceAccountManagerImpl) CachedAccessToken() AccessToken {
-	return r.accessToken
+
+	ServiceAuthRequests ServiceAuthRequests
+}
+
+// buildAccessTokenRequest returns a HTTP request to get a single access token
+func (r *RemoteServiceAccountManagerImpl) buildAccessTokenRequest(appID string, orgID string) (*http.Request, error) {
+	body := r.config.ServiceAuthRequests.BuildRequestAuthBody()
+	body["account_id"] = r.config.AccountID
+	body["app_id"] = appID
+	body["org_id"] = orgID
+
+	data, err := json.Marshal(body)
+	if err != nil {
+		return nil, fmt.Errorf("error marshaling request body to get access token: %v", err)
+	}
+
+	req, err := http.NewRequest("POST", r.AuthService.AuthBaseURL+r.accessTokenPath, bytes.NewReader(data))
+	if err != nil {
+		return nil, fmt.Errorf("error formatting request to get access token: %v", err)
+	}
+
+	req.Header.Set("Content-Type", "application/json")
+
+	err = r.config.ServiceAuthRequests.ModifyRequest(req)
+	if err != nil {
+		return nil, fmt.Errorf("error modifying request to get access token: %v", err)
+	}
+
+	return req, nil
+}
+
+// buildAccessTokensRequest returns a HTTP request to get all allowed access tokens
+func (r *RemoteServiceAccountManagerImpl) buildAccessTokensRequest() (*http.Request, error) {
+	body := r.config.ServiceAuthRequests.BuildRequestAuthBody()
+	body["account_id"] = r.config.AccountID
+
+	data, err := json.Marshal(body)
+	if err != nil {
+		return nil, fmt.Errorf("error marshaling request body to get access tokens: %v", err)
+	}
+
+	req, err := http.NewRequest("POST", r.AuthService.AuthBaseURL+r.accessTokensPath, bytes.NewReader(data))
+	if err != nil {
+		return nil, fmt.Errorf("error formatting request to get access tokens: %v", err)
+	}
+
+	req.Header.Set("Content-Type", "application/json")
+
+	err = r.config.ServiceAuthRequests.ModifyRequest(req)
+	if err != nil {
+		return nil, fmt.Errorf("error modifying request to get access token: %v", err)
+	}
+
+	return req, nil
 }
 
 // NewRemoteServiceAccountManager creates and configures a new RemoteServiceAccountManagerImpl instance for the provided config
@@ -1166,11 +780,19 @@
 	}
 
 	accessTokenPath := "tps/access-token"
+	accessTokensPath := "tps/access-tokens"
 	if authService.FirstParty {
 		accessTokenPath = "bbs/access-token"
-	}
-
-	dataManager := RemoteServiceAccountManagerImpl{AuthService: authService, accessTokenPath: accessTokenPath, config: config}
+		accessTokensPath = "bbs/access-tokens"
+	}
+
+	accessTokens := &syncmap.Map{}
+
+	appOrgPairs := make([]AppOrgPair, 0)
+	lock := &sync.RWMutex{}
+
+	dataManager := RemoteServiceAccountManagerImpl{AuthService: authService, accessTokens: accessTokens, appOrgPairs: appOrgPairs,
+		tokensLock: lock, maxRefreshCacheFreq: 30, accessTokenPath: accessTokenPath, accessTokensPath: accessTokensPath, config: config}
 	return &dataManager, nil
 }
 
@@ -1179,11 +801,52 @@
 		return errors.New("service account ID is missing")
 	}
 
-	if config.AccessTokenRequestFunc == nil && config.Token != "" {
-		config.AccessTokenRequestFunc = authutils.BuildDefaultAccessTokenRequest
+	if config.ServiceAuthRequests == nil {
+		return fmt.Errorf("service auth requests not set")
 	}
 
 	return nil
+}
+
+// -------------------- ServiceAuthRequests --------------------
+
+// ServiceAuthRequests declares an interface for setting up HTTP requests to APIs requiring certain types of authentication
+type ServiceAuthRequests interface {
+	BuildRequestAuthBody() map[string]interface{} // Construct auth fields for service account request bodies
+	ModifyRequest(req *http.Request) error        // Performs any auth type specific modifications to the request and returns any errors that occur
+}
+
+// StaticTokenServiceAuth provides a ServiceAuthRequests implementation for static token-based auth
+type StaticTokenServiceAuth struct {
+	ServiceToken string // Static token issued by the auth service, used to get access tokens from the auth service
+}
+
+// BuildRequestAuthBody returns a map containing the auth fields for static token auth request bodies
+func (s StaticTokenServiceAuth) BuildRequestAuthBody() map[string]interface{} {
+	return map[string]interface{}{
+		"auth_type": "static_token",
+		"creds": map[string]string{
+			"token": s.ServiceToken,
+		},
+	}
+}
+
+// ModifyRequest leaves the passed request unmodified for static token auth
+func (s StaticTokenServiceAuth) ModifyRequest(req *http.Request) error {
+	return nil
+}
+
+// -------------------- AppOrgPair --------------------
+
+// AppOrgPair represents application organization pair access granted by a remote auth service
+type AppOrgPair struct {
+	AppID string
+	OrgID string
+}
+
+// Equals checks if two AppOrgPairs are equivalent
+func (ao AppOrgPair) Equals(other AppOrgPair) bool {
+	return ao.AppID == other.AppID && ao.OrgID == other.OrgID
 }
 
 // -------------------- AccessToken --------------------
@@ -1197,6 +860,12 @@
 // String returns the stored access token as a string
 func (t AccessToken) String() string {
 	return fmt.Sprintf("%s %s", t.TokenType, t.Token)
+}
+
+type accessTokensResponse struct {
+	AppID       string      `json:"app_id"`
+	OrgID       string      `json:"org_id"`
+	AccessToken AccessToken `json:"token"`
 }
 
 // -------------------- ServiceReg --------------------
