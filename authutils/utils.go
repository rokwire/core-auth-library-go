--- conflicted
+++ resolved
@@ -15,6 +15,7 @@
 package authutils
 
 import (
+	"bytes"
 	"crypto/rsa"
 	"crypto/sha256"
 	"crypto/x509"
@@ -23,6 +24,7 @@
 	"encoding/pem"
 	"errors"
 	"fmt"
+	"net/http"
 )
 
 // ContainsString returns true if the provided value is in the provided slice
@@ -94,12 +96,6 @@
 		return nil, fmt.Errorf("error writing data: %v", err)
 	}
 	return hasher.Sum(nil), nil
-<<<<<<< HEAD
-}
-
-// ResetRequestBody sets r.Body to read from data (use to read from r.Body multiple times)
-func ResetRequestBody(r *http.Request, data []byte) {
-	r.Body = ioutil.NopCloser(bytes.NewReader(data))
 }
 
 // GetDefaultAccessTokenRequest returns a HTTP request to get an access token using a static token
@@ -108,6 +104,7 @@
 		return nil, errors.New("service token is missing")
 	}
 
+	//TODO: app_id, org_id?
 	params := map[string]interface{}{
 		"auth_type": "static_token",
 		"creds": map[string]string{
@@ -127,6 +124,4 @@
 	r.Header.Set("Content-Type", "application/json")
 
 	return r, nil
-=======
->>>>>>> 452d50cc
 }