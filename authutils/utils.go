--- conflicted
+++ resolved
@@ -15,13 +15,10 @@
 package authutils
 
 import (
-<<<<<<< HEAD
 	"crypto"
 	"crypto/ecdsa"
 	"crypto/ed25519"
 	"crypto/elliptic"
-=======
->>>>>>> a2080663
 	"crypto/rand"
 	"crypto/rsa"
 	"crypto/sha256"
@@ -188,7 +185,6 @@
 	return body, nil
 }
 
-<<<<<<< HEAD
 // NewAsymmetricKeyPair returns a new keypair of the given keyType
 //
 //	param expected type:
@@ -245,7 +241,8 @@
 // PublicKey represents a set of functions implemented by common public key types
 type PublicKey interface {
 	Equal(x crypto.PublicKey) bool
-=======
+}
+
 // GenerateRandomBytes returns securely generated random bytes
 func GenerateRandomBytes(n int) ([]byte, error) {
 	b := make([]byte, n)
@@ -261,5 +258,4 @@
 func GenerateRandomString(s int) (string, error) {
 	b, err := GenerateRandomBytes(s)
 	return base64.RawURLEncoding.EncodeToString(b), err
->>>>>>> a2080663
 }