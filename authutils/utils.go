// Copyright 2021 Board of Trustees of the University of Illinois.
//
// Licensed under the Apache License, Version 2.0 (the "License");
// you may not use this file except in compliance with the License.
// You may obtain a copy of the License at
//
//     http://www.apache.org/licenses/LICENSE-2.0
//
// Unless required by applicable law or agreed to in writing, software
// distributed under the License is distributed on an "AS IS" BASIS,
// WITHOUT WARRANTIES OR CONDITIONS OF ANY KIND, either express or implied.
// See the License for the specific language governing permissions and
// limitations under the License.

package authutils

import (
	"crypto/rsa"
	"crypto/sha256"
	"crypto/x509"
	"encoding/base64"
	"encoding/json"
	"encoding/pem"
	"errors"
	"fmt"
<<<<<<< HEAD
	"net/http"
=======
>>>>>>> 3c3dc54c
)

// ContainsString returns true if the provided value is in the provided slice
func ContainsString(slice []string, val string) bool {
	for _, v := range slice {
		if val == v {
			return true
		}
	}
	return false
}

// RemoveString removes the provided value from the provided slice
// 	Returns modified slice. If val is not found returns unmodified slice
func RemoveString(slice []string, val string) ([]string, bool) {
	for i, other := range slice {
		if other == val {
			return append(slice[:i], slice[i+1:]...), true
		}
	}
	return slice, false
}

// GetKeyFingerprint returns the fingerprint for a given rsa.PublicKey
func GetKeyFingerprint(key *rsa.PublicKey) (string, error) {
	if key == nil {
		return "", errors.New("key cannot be nil")
	}
	pubPkcs1 := x509.MarshalPKCS1PublicKey(key)

	hash, err := HashSha256(pubPkcs1)
	if err != nil {
		return "", fmt.Errorf("error hashing key: %v", err)
	}

	return "SHA256:" + base64.StdEncoding.EncodeToString(hash), nil
}

// GetPubKeyPem returns the PEM encoded public key
func GetPubKeyPem(key *rsa.PublicKey) (string, error) {
	if key == nil {
		return "", errors.New("key cannot be nil")
	}

	pubASN1, err := x509.MarshalPKIXPublicKey(key)
	if err != nil {
		return "", fmt.Errorf("error marshalling public key: %v", err)
	}

	pemdata := pem.EncodeToMemory(
		&pem.Block{
			Type:  "RSA PUBLIC KEY",
			Bytes: pubASN1,
		},
	)

	return string(pemdata), nil
}

// HashSha256 returns the SHA256 hash of the input
func HashSha256(data []byte) ([]byte, error) {
	if data == nil {
		return nil, fmt.Errorf("cannot hash nil data")
	}

	hasher := sha256.New()
	_, err := hasher.Write(data)
	if err != nil {
		return nil, fmt.Errorf("error writing data: %v", err)
	}
	return hasher.Sum(nil), nil
<<<<<<< HEAD
}

// GetDefaultAccessTokenRequest returns a HTTP request to get an access token using a static token
func GetDefaultAccessTokenRequest(host string, path string, token string) (*http.Request, error) {
	if token == "" {
		return nil, errors.New("service token is missing")
	}

	params := map[string]interface{}{
		"auth_type": "static_token",
		"creds": map[string]string{
			"token": token,
		},
	}
	data, err := json.Marshal(params)
	if err != nil {
		return nil, fmt.Errorf("error marshaling request body toget access token: %v", err)
	}

	r, err := http.NewRequest("POST", host+path, bytes.NewReader(data))
	if err != nil {
		return nil, fmt.Errorf("error formatting request to get access token: %v", err)
	}

	r.Header.Set("Content-Type", "application/json")

	return r, nil
=======
>>>>>>> 3c3dc54c
}<|MERGE_RESOLUTION|>--- conflicted
+++ resolved
@@ -23,10 +23,7 @@
 	"encoding/pem"
 	"errors"
 	"fmt"
-<<<<<<< HEAD
 	"net/http"
-=======
->>>>>>> 3c3dc54c
 )
 
 // ContainsString returns true if the provided value is in the provided slice
@@ -98,7 +95,6 @@
 		return nil, fmt.Errorf("error writing data: %v", err)
 	}
 	return hasher.Sum(nil), nil
-<<<<<<< HEAD
 }
 
 // GetDefaultAccessTokenRequest returns a HTTP request to get an access token using a static token
@@ -126,6 +122,4 @@
 	r.Header.Set("Content-Type", "application/json")
 
 	return r, nil
-=======
->>>>>>> 3c3dc54c
 }