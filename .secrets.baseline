--- conflicted
+++ resolved
@@ -129,9 +129,5 @@
       }
     ]
   },
-<<<<<<< HEAD
   "generated_at": "2022-06-09T20:09:26Z"
-=======
-  "generated_at": "2022-06-08T22:09:08Z"
->>>>>>> 16aa9cab
 }