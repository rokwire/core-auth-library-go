{
  "version": "1.4.0",
  "plugins_used": [
    {
      "name": "ArtifactoryDetector"
    },
    {
      "name": "AWSKeyDetector"
    },
    {
      "name": "AzureStorageKeyDetector"
    },
    {
      "name": "Base64HighEntropyString",
      "limit": 4.5
    },
    {
      "name": "BasicAuthDetector"
    },
    {
      "name": "CloudantDetector"
    },
    {
      "name": "DiscordBotTokenDetector"
    },
    {
      "name": "GitHubTokenDetector"
    },
    {
      "name": "HexHighEntropyString",
      "limit": 3.0
    },
    {
      "name": "IbmCloudIamDetector"
    },
    {
      "name": "IbmCosHmacDetector"
    },
    {
      "name": "JwtTokenDetector"
    },
    {
      "name": "KeywordDetector",
      "keyword_exclude": ""
    },
    {
      "name": "MailchimpDetector"
    },
    {
      "name": "NpmDetector"
    },
    {
      "name": "PrivateKeyDetector"
    },
    {
      "name": "SendGridDetector"
    },
    {
      "name": "SlackDetector"
    },
    {
      "name": "SoftlayerDetector"
    },
    {
      "name": "SquareOAuthDetector"
    },
    {
      "name": "StripeDetector"
    },
    {
      "name": "TwilioKeyDetector"
    }
  ],
  "filters_used": [
    {
      "path": "detect_secrets.filters.allowlist.is_line_allowlisted"
    },
    {
      "path": "detect_secrets.filters.common.is_ignored_due_to_verification_policies",
      "min_level": 2
    },
    {
      "path": "detect_secrets.filters.heuristic.is_indirect_reference"
    },
    {
      "path": "detect_secrets.filters.heuristic.is_likely_id_string"
    },
    {
      "path": "detect_secrets.filters.heuristic.is_lock_file"
    },
    {
      "path": "detect_secrets.filters.heuristic.is_not_alphanumeric_string"
    },
    {
      "path": "detect_secrets.filters.heuristic.is_potential_uuid"
    },
    {
      "path": "detect_secrets.filters.heuristic.is_prefixed_with_dollar_sign"
    },
    {
      "path": "detect_secrets.filters.heuristic.is_sequential_string"
    },
    {
      "path": "detect_secrets.filters.heuristic.is_swagger_file"
    },
    {
      "path": "detect_secrets.filters.heuristic.is_templated_secret"
    }
  ],
  "results": {
    "authservice/auth_service.go": [
      {
        "type": "Secret Keyword",
        "filename": "authservice/auth_service.go",
        "hashed_secret": "44e17306b837162269a410204daaa5ecee4ec22c",
        "is_verified": false,
        "line_number": 195
      }
    ],
    "authutils/utils_test.go": [
      {
        "type": "Hex High Entropy String",
        "filename": "authutils/utils_test.go",
        "hashed_secret": "db3c13e7fbe7d15476af52cb1d419aa66c406759",
        "is_verified": false,
<<<<<<< HEAD
        "line_number": 124,
        "is_secret": false
=======
        "line_number": 70
>>>>>>> a2080663
      },
      {
        "type": "Hex High Entropy String",
        "filename": "authutils/utils_test.go",
        "hashed_secret": "244f421f896bdcdd2784dccf4eaf7c8dfd5189b5",
        "is_verified": false,
<<<<<<< HEAD
        "line_number": 125,
        "is_secret": false
=======
        "line_number": 71
      }
    ],
    "envloader/envloader.go": [
      {
        "type": "Secret Keyword",
        "filename": "envloader/envloader.go",
        "hashed_secret": "44e17306b837162269a410204daaa5ecee4ec22c",
        "is_verified": false,
        "line_number": 145
      },
      {
        "type": "Secret Keyword",
        "filename": "envloader/envloader.go",
        "hashed_secret": "95b27cf2454e2a12f07733b8725d100a85da40fa",
        "is_verified": false,
        "line_number": 168
>>>>>>> a2080663
      }
    ],
    "internal/testutils/test_utils.go": [
      {
        "type": "Private Key",
        "filename": "internal/testutils/test_utils.go",
        "hashed_secret": "be4fc4886bd949b369d5e092eb87494f12e57e5b",
        "is_verified": false,
<<<<<<< HEAD
        "line_number": 58,
        "is_secret": false
=======
        "line_number": 61
      }
    ],
    "sigauth/signature.go": [
      {
        "type": "Secret Keyword",
        "filename": "sigauth/signature.go",
        "hashed_secret": "8ac2240b44fefdd7fcf129d620468959e9704a84",
        "is_verified": false,
        "line_number": 283
>>>>>>> a2080663
      }
    ],
    "sigauth/signature_test.go": [
      {
        "type": "Secret Keyword",
        "filename": "sigauth/signature_test.go",
        "hashed_secret": "44e17306b837162269a410204daaa5ecee4ec22c",
        "is_verified": false,
        "line_number": 45
      },
      {
        "type": "Secret Keyword",
        "filename": "sigauth/signature_test.go",
        "hashed_secret": "61900684a9ee0477cfe5940060e1ca9e667556fb",
        "is_verified": false,
        "line_number": 118
      },
      {
        "type": "Secret Keyword",
        "filename": "sigauth/signature_test.go",
        "hashed_secret": "803ef6f0c9390d0d4cb78f5573fb303f4031828e",
        "is_verified": false,
        "line_number": 119
      },
      {
        "type": "Secret Keyword",
        "filename": "sigauth/signature_test.go",
        "hashed_secret": "3db622e903d5137510404686f70b9fc845566dd1",
        "is_verified": false,
        "line_number": 244
      },
      {
        "type": "Secret Keyword",
        "filename": "sigauth/signature_test.go",
        "hashed_secret": "19f8e0def8c681f2ba95e84a0a3aecc2b063a96a",
        "is_verified": false,
        "line_number": 245
      },
      {
        "type": "Secret Keyword",
        "filename": "sigauth/signature_test.go",
        "hashed_secret": "a420bc238ea9f10a1e1dfb8e8fae349d6ba75735",
        "is_verified": false,
        "line_number": 246
      }
    ]
  },
<<<<<<< HEAD
  "generated_at": "2023-01-06T19:50:18Z"
=======
  "generated_at": "2023-01-18T21:19:14Z"
>>>>>>> a2080663
}<|MERGE_RESOLUTION|>--- conflicted
+++ resolved
@@ -76,6 +76,10 @@
       "path": "detect_secrets.filters.allowlist.is_line_allowlisted"
     },
     {
+      "path": "detect_secrets.filters.common.is_baseline_file",
+      "filename": ".secrets.baseline"
+    },
+    {
       "path": "detect_secrets.filters.common.is_ignored_due_to_verification_policies",
       "min_level": 2
     },
@@ -105,6 +109,12 @@
     },
     {
       "path": "detect_secrets.filters.heuristic.is_templated_secret"
+    },
+    {
+      "path": "detect_secrets.filters.regex.should_exclude_file",
+      "pattern": [
+        "go.sum"
+      ]
     }
   ],
   "results": {
@@ -114,7 +124,8 @@
         "filename": "authservice/auth_service.go",
         "hashed_secret": "44e17306b837162269a410204daaa5ecee4ec22c",
         "is_verified": false,
-        "line_number": 195
+        "line_number": 196,
+        "is_secret": false
       }
     ],
     "authutils/utils_test.go": [
@@ -123,23 +134,16 @@
         "filename": "authutils/utils_test.go",
         "hashed_secret": "db3c13e7fbe7d15476af52cb1d419aa66c406759",
         "is_verified": false,
-<<<<<<< HEAD
         "line_number": 124,
         "is_secret": false
-=======
-        "line_number": 70
->>>>>>> a2080663
       },
       {
         "type": "Hex High Entropy String",
         "filename": "authutils/utils_test.go",
         "hashed_secret": "244f421f896bdcdd2784dccf4eaf7c8dfd5189b5",
         "is_verified": false,
-<<<<<<< HEAD
         "line_number": 125,
         "is_secret": false
-=======
-        "line_number": 71
       }
     ],
     "envloader/envloader.go": [
@@ -148,15 +152,16 @@
         "filename": "envloader/envloader.go",
         "hashed_secret": "44e17306b837162269a410204daaa5ecee4ec22c",
         "is_verified": false,
-        "line_number": 145
+        "line_number": 145,
+        "is_secret": false
       },
       {
         "type": "Secret Keyword",
         "filename": "envloader/envloader.go",
         "hashed_secret": "95b27cf2454e2a12f07733b8725d100a85da40fa",
         "is_verified": false,
-        "line_number": 168
->>>>>>> a2080663
+        "line_number": 168,
+        "is_secret": false
       }
     ],
     "internal/testutils/test_utils.go": [
@@ -165,71 +170,70 @@
         "filename": "internal/testutils/test_utils.go",
         "hashed_secret": "be4fc4886bd949b369d5e092eb87494f12e57e5b",
         "is_verified": false,
-<<<<<<< HEAD
         "line_number": 58,
         "is_secret": false
-=======
-        "line_number": 61
       }
     ],
     "sigauth/signature.go": [
+      {
+        "type": "Secret Keyword",
+        "filename": "sigauth/signature.go",
+        "hashed_secret": "44e17306b837162269a410204daaa5ecee4ec22c",
+        "is_verified": false,
+        "line_number": 299,
+        "is_secret": false
+      },
       {
         "type": "Secret Keyword",
         "filename": "sigauth/signature.go",
         "hashed_secret": "8ac2240b44fefdd7fcf129d620468959e9704a84",
         "is_verified": false,
-        "line_number": 283
->>>>>>> a2080663
+        "line_number": 313,
+        "is_secret": false
       }
     ],
     "sigauth/signature_test.go": [
       {
         "type": "Secret Keyword",
         "filename": "sigauth/signature_test.go",
-        "hashed_secret": "44e17306b837162269a410204daaa5ecee4ec22c",
-        "is_verified": false,
-        "line_number": 45
-      },
-      {
-        "type": "Secret Keyword",
-        "filename": "sigauth/signature_test.go",
-        "hashed_secret": "61900684a9ee0477cfe5940060e1ca9e667556fb",
-        "is_verified": false,
-        "line_number": 118
-      },
-      {
-        "type": "Secret Keyword",
-        "filename": "sigauth/signature_test.go",
-        "hashed_secret": "803ef6f0c9390d0d4cb78f5573fb303f4031828e",
-        "is_verified": false,
-        "line_number": 119
-      },
-      {
-        "type": "Secret Keyword",
-        "filename": "sigauth/signature_test.go",
-        "hashed_secret": "3db622e903d5137510404686f70b9fc845566dd1",
-        "is_verified": false,
-        "line_number": 244
-      },
-      {
-        "type": "Secret Keyword",
-        "filename": "sigauth/signature_test.go",
-        "hashed_secret": "19f8e0def8c681f2ba95e84a0a3aecc2b063a96a",
-        "is_verified": false,
-        "line_number": 245
-      },
-      {
-        "type": "Secret Keyword",
-        "filename": "sigauth/signature_test.go",
-        "hashed_secret": "a420bc238ea9f10a1e1dfb8e8fae349d6ba75735",
-        "is_verified": false,
-        "line_number": 246
+        "hashed_secret": "bb944e1ea021f6dadc7ac90b120bef888d5b8ade",
+        "is_verified": false,
+        "line_number": 118,
+        "is_secret": false
+      },
+      {
+        "type": "Secret Keyword",
+        "filename": "sigauth/signature_test.go",
+        "hashed_secret": "08a1b3f6106a3e1f6dd37e7b3ee621f60c862270",
+        "is_verified": false,
+        "line_number": 119,
+        "is_secret": false
+      },
+      {
+        "type": "Secret Keyword",
+        "filename": "sigauth/signature_test.go",
+        "hashed_secret": "a50f1a6e3c852596a5e42cab0efc98e5d3b149da",
+        "is_verified": false,
+        "line_number": 244,
+        "is_secret": false
+      },
+      {
+        "type": "Secret Keyword",
+        "filename": "sigauth/signature_test.go",
+        "hashed_secret": "4b246a89fb171e05cf69e6befa8946c88faf0397",
+        "is_verified": false,
+        "line_number": 245,
+        "is_secret": false
+      },
+      {
+        "type": "Secret Keyword",
+        "filename": "sigauth/signature_test.go",
+        "hashed_secret": "4b72e1f34dc8e44ad7da6acc3892b87faecd2645",
+        "is_verified": false,
+        "line_number": 246,
+        "is_secret": false
       }
     ]
   },
-<<<<<<< HEAD
-  "generated_at": "2023-01-06T19:50:18Z"
-=======
-  "generated_at": "2023-01-18T21:19:14Z"
->>>>>>> a2080663
+  "generated_at": "2023-01-26T17:03:18Z"
 }