{
  "version": "1.0.3",
  "plugins_used": [
    {
      "name": "ArtifactoryDetector"
    },
    {
      "name": "AWSKeyDetector"
    },
    {
      "name": "AzureStorageKeyDetector"
    },
    {
      "name": "Base64HighEntropyString",
      "limit": 4.5
    },
    {
      "name": "BasicAuthDetector"
    },
    {
      "name": "CloudantDetector"
    },
    {
      "name": "HexHighEntropyString",
      "limit": 3.0
    },
    {
      "name": "IbmCloudIamDetector"
    },
    {
      "name": "IbmCosHmacDetector"
    },
    {
      "name": "JwtTokenDetector"
    },
    {
      "name": "KeywordDetector",
      "keyword_exclude": ""
    },
    {
      "name": "MailchimpDetector"
    },
    {
      "name": "NpmDetector"
    },
    {
      "name": "PrivateKeyDetector"
    },
    {
      "name": "SlackDetector"
    },
    {
      "name": "SoftlayerDetector"
    },
    {
      "name": "SquareOAuthDetector"
    },
    {
      "name": "StripeDetector"
    },
    {
      "name": "TwilioKeyDetector"
    }
  ],
  "filters_used": [
    {
      "path": "detect_secrets.filters.allowlist.is_line_allowlisted"
    },
    {
      "path": "detect_secrets.filters.common.is_baseline_file",
      "filename": ".secrets.baseline"
    },
    {
      "path": "detect_secrets.filters.common.is_ignored_due_to_verification_policies",
      "min_level": 2
    },
    {
      "path": "detect_secrets.filters.heuristic.is_indirect_reference"
    },
    {
      "path": "detect_secrets.filters.heuristic.is_likely_id_string"
    },
    {
      "path": "detect_secrets.filters.heuristic.is_potential_uuid"
    },
    {
      "path": "detect_secrets.filters.heuristic.is_prefixed_with_dollar_sign"
    },
    {
      "path": "detect_secrets.filters.heuristic.is_sequential_string"
    },
    {
      "path": "detect_secrets.filters.heuristic.is_templated_secret"
    }
  ],
  "results": {
    "authutils/utils_test.go": [
      {
        "type": "Hex High Entropy String",
        "filename": "authutils/utils_test.go",
        "hashed_secret": "db3c13e7fbe7d15476af52cb1d419aa66c406759",
        "is_verified": false,
        "line_number": 66,
        "is_secret": false
      },
      {
        "type": "Hex High Entropy String",
        "filename": "authutils/utils_test.go",
        "hashed_secret": "244f421f896bdcdd2784dccf4eaf7c8dfd5189b5",
        "is_verified": false,
        "line_number": 67,
        "is_secret": false
      }
    ],
    "internal/testutils/test_utils.go": [
      {
        "type": "Private Key",
        "filename": "internal/testutils/test_utils.go",
        "hashed_secret": "be4fc4886bd949b369d5e092eb87494f12e57e5b",
        "is_verified": false,
        "line_number": 54,
        "is_secret": false
      }
    ],
    "sigauth/signature_test.go": [
      {
        "type": "Base64 High Entropy String",
        "filename": "sigauth/signature_test.go",
        "hashed_secret": "560d8afec04521a86978c49f5b05961e40fd6a35",
        "is_verified": false,
<<<<<<< HEAD
        "line_number": 341,
=======
        "line_number": 347,
>>>>>>> 12c10697
        "is_secret": false
      }
    ]
  },
<<<<<<< HEAD
  "generated_at": "2022-01-03T20:36:28Z"
=======
  "generated_at": "2021-12-30T16:16:23Z"
>>>>>>> 12c10697
}<|MERGE_RESOLUTION|>--- conflicted
+++ resolved
@@ -128,18 +128,10 @@
         "filename": "sigauth/signature_test.go",
         "hashed_secret": "560d8afec04521a86978c49f5b05961e40fd6a35",
         "is_verified": false,
-<<<<<<< HEAD
-        "line_number": 341,
-=======
-        "line_number": 347,
->>>>>>> 12c10697
+        "line_number": 342,
         "is_secret": false
       }
     ]
   },
-<<<<<<< HEAD
-  "generated_at": "2022-01-03T20:36:28Z"
-=======
-  "generated_at": "2021-12-30T16:16:23Z"
->>>>>>> 12c10697
+  "generated_at": "2022-03-03T19:22:25Z"
 }