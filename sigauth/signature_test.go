// Copyright 2021 Board of Trustees of the University of Illinois.
//
// Licensed under the Apache License, Version 2.0 (the "License");
// you may not use this file except in compliance with the License.
// You may obtain a copy of the License at
//
//     http://www.apache.org/licenses/LICENSE-2.0
//
// Unless required by applicable law or agreed to in writing, software
// distributed under the License is distributed on an "AS IS" BASIS,
// WITHOUT WARRANTIES OR CONDITIONS OF ANY KIND, either express or implied.
// See the License for the specific language governing permissions and
// limitations under the License.

package sigauth_test

import (
<<<<<<< HEAD
	"bytes"
	"encoding/json"
=======
	"crypto/rsa"
>>>>>>> 8031b6ee
	"fmt"
	"io/ioutil"
	"net/http"
	"reflect"
	"strconv"
	"testing"

	"github.com/rokwire/core-auth-library-go/authservice"
	"github.com/rokwire/core-auth-library-go/authservice/mocks"
	"github.com/rokwire/core-auth-library-go/internal/testutils"
	"github.com/rokwire/core-auth-library-go/sigauth"
)

func setupTestSignatureAuth(mockLoader *mocks.ServiceRegLoader) (*sigauth.SignatureAuth, error) {
	auth, err := testutils.SetupTestAuthService(mockLoader)
	if err != nil {
		return nil, fmt.Errorf("error setting up test auth service: %v", err)
	}
	return sigauth.NewSignatureAuth(testutils.GetSamplePrivKey(), auth)
}

<<<<<<< HEAD
func TestSignatureAuth_CheckSignature(t *testing.T) {
=======
func TestSignatureAuth_Sign(t *testing.T) {
	type args struct {
		message []byte
	}
	tests := []struct {
		name    string
		args    args
		want    string
		wantErr bool
	}{
		// TODO: Add test cases.
	}
	for _, tt := range tests {
		t.Run(tt.name, func(t *testing.T) {
			s, err := setupTestSignatureAuth(nil)
			if err != nil || s == nil {
				t.Errorf("Error initializing test signature auth: %v", err)
				return
			}
			got, err := s.Sign(tt.args.message)
			if (err != nil) != tt.wantErr {
				t.Errorf("SignatureAuth.Sign() error = %v, wantErr %v", err, tt.wantErr)
				return
			}
			if got != tt.want {
				t.Errorf("SignatureAuth.Sign() = %v, want %v", got, tt.want)
			}
		})
	}
}

func TestSignatureAuth_CheckServiceSignature(t *testing.T) {
>>>>>>> 8031b6ee
	testServiceReg := authservice.ServiceReg{ServiceID: "test", Host: "https://test.rokwire.com", PubKey: testutils.GetSamplePubKey()}
	authServiceReg := authservice.ServiceReg{ServiceID: "auth", Host: "https://auth.rokwire.com", PubKey: testutils.GetSamplePubKey()}
	serviceRegsValid := []authservice.ServiceReg{authServiceReg, testServiceReg}
	subscribed := []string{"auth"}

	type args struct {
		serviceID string
		message   []byte
	}
	tests := []struct {
		name    string
		args    args
		wantErr bool
	}{
		{name: "test_one", args: args{serviceID: "auth", message: []byte("test_message")}, wantErr: false},
	}
	for _, tt := range tests {
		t.Run(tt.name, func(t *testing.T) {
			mockLoader := testutils.SetupMockServiceLoader(subscribed, serviceRegsValid, nil)
			s, err := setupTestSignatureAuth(mockLoader)
			if err != nil || s == nil {
				t.Errorf("Error initializing test signature auth: %v", err)
				return
			}
<<<<<<< HEAD
			signature, err := s.Sign(tt.args.message)
			if (err != nil) != tt.wantErr {
				t.Errorf("SignatureAuth.Sign() error = %v, wantErr %v", err, tt.wantErr)
=======
			if err := s.CheckServiceSignature(tt.args.serviceID, tt.args.message, tt.args.signature); (err != nil) != tt.wantErr {
				t.Errorf("SignatureAuth.CheckSignature() error = %v, wantErr %v", err, tt.wantErr)
			}
		})
	}
}

func TestSignatureAuth_CheckSignature(t *testing.T) {
	testServiceReg := authservice.ServiceReg{ServiceID: "test", Host: "https://test.rokwire.com", PubKey: testutils.GetSamplePubKey()}
	authServiceReg := authservice.ServiceReg{ServiceID: "auth", Host: "https://auth.rokwire.com", PubKey: testutils.GetSamplePubKey()}
	serviceRegsValid := []authservice.ServiceReg{authServiceReg, testServiceReg}
	subscribed := []string{"auth"}

	type args struct {
		pubKey    *rsa.PublicKey
		message   []byte
		signature string
	}
	tests := []struct {
		name    string
		args    args
		wantErr bool
	}{
		// TODO: Add test cases.
	}
	for _, tt := range tests {
		t.Run(tt.name, func(t *testing.T) {
			mockLoader := testutils.SetupMockServiceLoader(subscribed, serviceRegsValid, nil)
			s, err := setupTestSignatureAuth(mockLoader)
			if err != nil || s == nil {
				t.Errorf("Error initializing test signature auth: %v", err)
				return
			}
			if err := s.CheckSignature(tt.args.pubKey, tt.args.message, tt.args.signature); (err != nil) != tt.wantErr {
				t.Errorf("SignatureAuth.CheckSignature() error = %v, wantErr %v", err, tt.wantErr)
			}
		})
	}
}

func TestSignatureAuth_SignRequest(t *testing.T) {
	type args struct {
		r *http.Request
	}
	tests := []struct {
		name    string
		args    args
		wantErr bool
	}{
		// TODO: Add test cases.
	}
	for _, tt := range tests {
		t.Run(tt.name, func(t *testing.T) {
			s, err := setupTestSignatureAuth(nil)
			if err != nil || s == nil {
				t.Errorf("Error initializing test signature auth: %v", err)
>>>>>>> 8031b6ee
				return
			}
			if err := s.CheckSignature(tt.args.serviceID, tt.args.message, signature); (err != nil) != tt.wantErr {
				t.Errorf("SignatureAuth.CheckSignature() error = %v, wantErr %v", err, tt.wantErr)
			}
		})
	}
}

<<<<<<< HEAD
func TestSignatureAuth_CheckRequestSignature(t *testing.T) {
=======
func TestSignatureAuth_CheckRequestServiceSignature(t *testing.T) {
>>>>>>> 8031b6ee
	testServiceReg := authservice.ServiceReg{ServiceID: "test", Host: "https://test.rokwire.com", PubKey: testutils.GetSamplePubKey()}
	authServiceReg := authservice.ServiceReg{ServiceID: "auth", Host: "https://auth.rokwire.com", PubKey: testutils.GetSamplePubKey()}
	serviceRegsValid := []authservice.ServiceReg{authServiceReg, testServiceReg}
	subscribed := []string{"auth"}

	var nil_req *http.Request
	var test_req *http.Request

	params := map[string]interface{}{
		"data": "test_data",
	}
	data, err := json.Marshal(params)
	if err != nil {
		fmt.Println(err.Error())
		return
	}

	test_req, err = http.NewRequest(http.MethodGet, "http://test.rokwire.com/test", bytes.NewReader(data))
	if err != nil {
		fmt.Println(err.Error())
		return
	}
	test_req.Header.Set("Content-Type", "application/json; charset=UTF-8")
	test_req.Header.Set("Content-Length", strconv.Itoa(len(data)))

	type args struct {
		r                  *http.Request
		requiredServiceIDs []string
	}
	tests := []struct {
		name    string
		args    args
		want    string
		wantErr bool
	}{
		// TODO: Add test cases.
		{name: "test_one", args: args{r: nil_req, requiredServiceIDs: []string{"auth"}}, want: "auth", wantErr: true},
		{name: "test_two", args: args{r: test_req, requiredServiceIDs: []string{"auth"}}, want: "auth", wantErr: false},
	}
	for _, tt := range tests {
		t.Run(tt.name, func(t *testing.T) {
			mockLoader := testutils.SetupMockServiceLoader(subscribed, serviceRegsValid, nil)
			s, err := setupTestSignatureAuth(mockLoader)
			if err != nil || s == nil {
				t.Errorf("Error initializing test signature auth: %v", err)
				return
			}
<<<<<<< HEAD
			err = s.SignRequest(tt.args.r)
			if (err != nil) != tt.wantErr {
				t.Errorf("SignatureAuth.SignRequest() error = %v, wantErr %v", err, tt.wantErr)
				return
			}
			test_req.Body = ioutil.NopCloser(bytes.NewReader(data))

			got, err := s.CheckRequestSignature(tt.args.r, tt.args.requiredServiceIDs)
=======
			got, err := s.CheckRequestServiceSignature(tt.args.r, tt.args.requiredServiceIDs)
>>>>>>> 8031b6ee
			if (err != nil) != tt.wantErr {
				t.Errorf("SignatureAuth.CheckRequestSignature() error = %v, wantErr %v", err, tt.wantErr)
				return
			}
			if (got != tt.want) && !tt.wantErr {
				t.Errorf("SignatureAuth.CheckRequestSignature() = %v, want %v", got, tt.want)
			}
		})
	}
}

func TestSignatureAuth_CheckRequestSignature(t *testing.T) {
	testServiceReg := authservice.ServiceReg{ServiceID: "test", Host: "https://test.rokwire.com", PubKey: testutils.GetSamplePubKey()}
	authServiceReg := authservice.ServiceReg{ServiceID: "auth", Host: "https://auth.rokwire.com", PubKey: testutils.GetSamplePubKey()}
	serviceRegsValid := []authservice.ServiceReg{authServiceReg, testServiceReg}
	subscribed := []string{"auth"}

	type args struct {
		r      *http.Request
		pubKey *rsa.PublicKey
	}
	tests := []struct {
		name    string
		args    args
		wantErr bool
	}{
		// TODO: Add test cases.
	}
	for _, tt := range tests {
		t.Run(tt.name, func(t *testing.T) {
			mockLoader := testutils.SetupMockServiceLoader(subscribed, serviceRegsValid, nil)
			s, err := setupTestSignatureAuth(mockLoader)
			if err != nil || s == nil {
				t.Errorf("Error initializing test signature auth: %v", err)
				return
			}
			err = s.CheckRequestSignature(tt.args.r, tt.args.pubKey)
			if (err != nil) != tt.wantErr {
				t.Errorf("SignatureAuth.CheckRequestSignature() error = %v, wantErr %v", err, tt.wantErr)
				return
			}
		})
	}
}

func TestBuildSignatureString(t *testing.T) {
	type args struct {
		r       *http.Request
		headers []string
	}
	tests := []struct {
		name    string
		args    args
		want    string
		wantErr bool
	}{
		// TODO: Add test cases.
	}
	for _, tt := range tests {
		t.Run(tt.name, func(t *testing.T) {
			got, err := sigauth.BuildSignatureString(tt.args.r, tt.args.headers)
			if (err != nil) != tt.wantErr {
				t.Errorf("BuildSignatureString() error = %v, wantErr %v", err, tt.wantErr)
				return
			}
			if got != tt.want {
				t.Errorf("BuildSignatureString() = %v, want %v", got, tt.want)
			}
		})
	}
}

func TestGetRequestLine(t *testing.T) {
	type args struct {
		r *http.Request
	}
	tests := []struct {
		name string
		args args
		want string
	}{
		// TODO: Add test cases.
	}
	for _, tt := range tests {
		t.Run(tt.name, func(t *testing.T) {
			if got := sigauth.GetRequestLine(tt.args.r); got != tt.want {
				t.Errorf("GetRequestLine() = %v, want %v", got, tt.want)
			}
		})
	}
}

func TestGetRequestDigest(t *testing.T) {
	type args struct {
		r *http.Request
	}
	tests := []struct {
		name    string
		args    args
		want    string
		wantErr bool
	}{
		// TODO: Add test cases.
	}
	for _, tt := range tests {
		t.Run(tt.name, func(t *testing.T) {
			got, err := sigauth.GetRequestDigest(tt.args.r)
			if (err != nil) != tt.wantErr {
				t.Errorf("GetRequestDigest() error = %v, wantErr %v", err, tt.wantErr)
				return
			}
			if got != tt.want {
				t.Errorf("GetRequestDigest() = %v, want %v", got, tt.want)
			}
		})
	}
}

func TestSignatureAuthHeader_SetField(t *testing.T) {
	type args struct {
		field string
		value string
	}
	tests := []struct {
		name    string
		s       *sigauth.SignatureAuthHeader
		args    args
		wantErr bool
	}{
		// TODO: Add test cases.
	}
	for _, tt := range tests {
		t.Run(tt.name, func(t *testing.T) {
			if err := tt.s.SetField(tt.args.field, tt.args.value); (err != nil) != tt.wantErr {
				t.Errorf("SignatureAuthHeader.SetField() error = %v, wantErr %v", err, tt.wantErr)
			}
		})
	}
}

func TestSignatureAuthHeader_Build(t *testing.T) {
	tests := []struct {
		name    string
		s       *sigauth.SignatureAuthHeader
		want    string
		wantErr bool
	}{
		// TODO: Add test cases.
	}
	for _, tt := range tests {
		t.Run(tt.name, func(t *testing.T) {
			got, err := tt.s.Build()
			if (err != nil) != tt.wantErr {
				t.Errorf("SignatureAuthHeader.Build() error = %v, wantErr %v", err, tt.wantErr)
				return
			}
			if got != tt.want {
				t.Errorf("SignatureAuthHeader.Build() = %v, want %v", got, tt.want)
			}
		})
	}
}

func TestParseSignatureAuthHeader(t *testing.T) {
	type args struct {
		header string
	}
	tests := []struct {
		name    string
		args    args
		want    *sigauth.SignatureAuthHeader
		wantErr bool
	}{
		// TODO: Add test cases.
	}
	for _, tt := range tests {
		t.Run(tt.name, func(t *testing.T) {
			got, err := sigauth.ParseSignatureAuthHeader(tt.args.header)
			if (err != nil) != tt.wantErr {
				t.Errorf("ParseSignatureAuthHeader() error = %v, wantErr %v", err, tt.wantErr)
				return
			}
			if !reflect.DeepEqual(got, tt.want) {
				t.Errorf("ParseSignatureAuthHeader() = %v, want %v", got, tt.want)
			}
		})
	}
}<|MERGE_RESOLUTION|>--- conflicted
+++ resolved
@@ -15,12 +15,9 @@
 package sigauth_test
 
 import (
-<<<<<<< HEAD
 	"bytes"
+	"crypto/rsa"
 	"encoding/json"
-=======
-	"crypto/rsa"
->>>>>>> 8031b6ee
 	"fmt"
 	"io/ioutil"
 	"net/http"
@@ -42,42 +39,7 @@
 	return sigauth.NewSignatureAuth(testutils.GetSamplePrivKey(), auth)
 }
 
-<<<<<<< HEAD
-func TestSignatureAuth_CheckSignature(t *testing.T) {
-=======
-func TestSignatureAuth_Sign(t *testing.T) {
-	type args struct {
-		message []byte
-	}
-	tests := []struct {
-		name    string
-		args    args
-		want    string
-		wantErr bool
-	}{
-		// TODO: Add test cases.
-	}
-	for _, tt := range tests {
-		t.Run(tt.name, func(t *testing.T) {
-			s, err := setupTestSignatureAuth(nil)
-			if err != nil || s == nil {
-				t.Errorf("Error initializing test signature auth: %v", err)
-				return
-			}
-			got, err := s.Sign(tt.args.message)
-			if (err != nil) != tt.wantErr {
-				t.Errorf("SignatureAuth.Sign() error = %v, wantErr %v", err, tt.wantErr)
-				return
-			}
-			if got != tt.want {
-				t.Errorf("SignatureAuth.Sign() = %v, want %v", got, tt.want)
-			}
-		})
-	}
-}
-
 func TestSignatureAuth_CheckServiceSignature(t *testing.T) {
->>>>>>> 8031b6ee
 	testServiceReg := authservice.ServiceReg{ServiceID: "test", Host: "https://test.rokwire.com", PubKey: testutils.GetSamplePubKey()}
 	authServiceReg := authservice.ServiceReg{ServiceID: "auth", Host: "https://auth.rokwire.com", PubKey: testutils.GetSamplePubKey()}
 	serviceRegsValid := []authservice.ServiceReg{authServiceReg, testServiceReg}
@@ -102,12 +64,12 @@
 				t.Errorf("Error initializing test signature auth: %v", err)
 				return
 			}
-<<<<<<< HEAD
 			signature, err := s.Sign(tt.args.message)
 			if (err != nil) != tt.wantErr {
 				t.Errorf("SignatureAuth.Sign() error = %v, wantErr %v", err, tt.wantErr)
-=======
-			if err := s.CheckServiceSignature(tt.args.serviceID, tt.args.message, tt.args.signature); (err != nil) != tt.wantErr {
+				return
+			}
+			if err := s.CheckServiceSignature(tt.args.serviceID, tt.args.message, signature); (err != nil) != tt.wantErr {
 				t.Errorf("SignatureAuth.CheckSignature() error = %v, wantErr %v", err, tt.wantErr)
 			}
 		})
@@ -147,37 +109,7 @@
 	}
 }
 
-func TestSignatureAuth_SignRequest(t *testing.T) {
-	type args struct {
-		r *http.Request
-	}
-	tests := []struct {
-		name    string
-		args    args
-		wantErr bool
-	}{
-		// TODO: Add test cases.
-	}
-	for _, tt := range tests {
-		t.Run(tt.name, func(t *testing.T) {
-			s, err := setupTestSignatureAuth(nil)
-			if err != nil || s == nil {
-				t.Errorf("Error initializing test signature auth: %v", err)
->>>>>>> 8031b6ee
-				return
-			}
-			if err := s.CheckSignature(tt.args.serviceID, tt.args.message, signature); (err != nil) != tt.wantErr {
-				t.Errorf("SignatureAuth.CheckSignature() error = %v, wantErr %v", err, tt.wantErr)
-			}
-		})
-	}
-}
-
-<<<<<<< HEAD
-func TestSignatureAuth_CheckRequestSignature(t *testing.T) {
-=======
 func TestSignatureAuth_CheckRequestServiceSignature(t *testing.T) {
->>>>>>> 8031b6ee
 	testServiceReg := authservice.ServiceReg{ServiceID: "test", Host: "https://test.rokwire.com", PubKey: testutils.GetSamplePubKey()}
 	authServiceReg := authservice.ServiceReg{ServiceID: "auth", Host: "https://auth.rokwire.com", PubKey: testutils.GetSamplePubKey()}
 	serviceRegsValid := []authservice.ServiceReg{authServiceReg, testServiceReg}
@@ -225,7 +157,6 @@
 				t.Errorf("Error initializing test signature auth: %v", err)
 				return
 			}
-<<<<<<< HEAD
 			err = s.SignRequest(tt.args.r)
 			if (err != nil) != tt.wantErr {
 				t.Errorf("SignatureAuth.SignRequest() error = %v, wantErr %v", err, tt.wantErr)
@@ -233,10 +164,7 @@
 			}
 			test_req.Body = ioutil.NopCloser(bytes.NewReader(data))
 
-			got, err := s.CheckRequestSignature(tt.args.r, tt.args.requiredServiceIDs)
-=======
 			got, err := s.CheckRequestServiceSignature(tt.args.r, tt.args.requiredServiceIDs)
->>>>>>> 8031b6ee
 			if (err != nil) != tt.wantErr {
 				t.Errorf("SignatureAuth.CheckRequestSignature() error = %v, wantErr %v", err, tt.wantErr)
 				return
