--- conflicted
+++ resolved
@@ -134,13 +134,10 @@
 //	from a subscribed service will be accepted
 // 	Returns the service ID of the signing service
 func (s *SignatureAuth) CheckRequestServiceSignature(r *http.Request, requiredServiceIDs []string) (string, error) {
-<<<<<<< HEAD
 	if r == nil {
 		return "", errors.New("request is nil")
 	}
 
-=======
->>>>>>> 154dcab8
 	sigString, sigAuthHeader, err := s.checkRequest(r)
 	if err != nil {
 		return "", err
@@ -161,13 +158,10 @@
 // CheckRequestSignature validates the signature on the provided request
 // 	The request must be signed by the private key paired with the provided public key
 func (s *SignatureAuth) CheckRequestSignature(r *http.Request, pubKey *rsa.PublicKey) error {
-<<<<<<< HEAD
 	if r == nil {
 		return errors.New("request is nil")
 	}
 
-=======
->>>>>>> 154dcab8
 	if pubKey == nil {
 		return errors.New("public key is nil")
 	}
@@ -352,11 +346,7 @@
 
 	for _, param := range strings.Split(header, ",") {
 		parts := strings.SplitN(param, "=", 2)
-<<<<<<< HEAD
 		if len(parts[0]) == 0 || len(parts[1]) == 0 {
-=======
-		if len(parts) != 2 {
->>>>>>> 154dcab8
 			return nil, fmt.Errorf("invalid format for param: %s", param)
 		}
 
