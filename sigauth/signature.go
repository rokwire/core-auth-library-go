--- conflicted
+++ resolved
@@ -116,15 +116,11 @@
 
 	headers := []string{"request-line", "host", "date", "digest", "content-length"}
 
-<<<<<<< HEAD
 	serviceKeyFingerprint, err := authutils.GetKeyFingerprint(&s.serviceKey.PublicKey)
 	if err != nil {
 		return fmt.Errorf("error getting service key fingerprint: %v", err)
 	}
-	sigAuthHeader := SignatureAuthHeader{KeyId: serviceKeyFingerprint, Algorithm: "rsa-sha256", Headers: headers}
-=======
-	sigAuthHeader := SignatureAuthHeader{KeyID: s.serviceRegManager.AuthService.ServiceID, Algorithm: "rsa-sha256", Headers: headers}
->>>>>>> 03caa843
+	sigAuthHeader := SignatureAuthHeader{KeyID: serviceKeyFingerprint, Algorithm: "rsa-sha256", Headers: headers}
 
 	sigString, err := BuildSignatureString(signedRequest, headers)
 	if err != nil {
@@ -162,7 +158,6 @@
 		return "", err
 	}
 
-<<<<<<< HEAD
 	var serviceReg *authservice.ServiceReg
 	var fingerprint string
 	found := false
@@ -181,33 +176,22 @@
 			return "", fmt.Errorf("error getting service key fingerprint: %v", err)
 		}
 
-		if fingerprint == sigAuthHeader.KeyId {
+		if fingerprint == sigAuthHeader.KeyID {
 			found = true
 			break
 		}
 	}
 
 	if !found {
-		return "", fmt.Errorf("request signer fingerprint (%s) does not match any of the required services %v", sigAuthHeader.KeyId, requiredServiceIDs)
+		return "", fmt.Errorf("request signer fingerprint (%s) does not match any of the required services %v", sigAuthHeader.KeyID, requiredServiceIDs)
 	}
 
 	err = s.CheckSignature(serviceReg.PubKey.Key, []byte(sigString), sigAuthHeader.Signature)
-=======
-	if requiredServiceIDs != nil && !authutils.ContainsString(requiredServiceIDs, sigAuthHeader.KeyID) {
-		return "", fmt.Errorf("request signer (%s) is not one of the required services %v", sigAuthHeader.KeyID, requiredServiceIDs)
-	}
-
-	err = s.CheckServiceSignature(sigAuthHeader.KeyID, []byte(sigString), sigAuthHeader.Signature)
->>>>>>> 03caa843
 	if err != nil {
 		return "", fmt.Errorf("error validating signature: %v", err)
 	}
 
-<<<<<<< HEAD
 	return serviceReg.ServiceID, nil
-=======
-	return sigAuthHeader.KeyID, nil
->>>>>>> 03caa843
 }
 
 // CheckRequestSignature validates the signature on the provided request
