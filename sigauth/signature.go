// Copyright 2021 Board of Trustees of the University of Illinois.
//
// Licensed under the Apache License, Version 2.0 (the "License");
// you may not use this file except in compliance with the License.
// You may obtain a copy of the License at
//
//     http://www.apache.org/licenses/LICENSE-2.0
//
// Unless required by applicable law or agreed to in writing, software
// distributed under the License is distributed on an "AS IS" BASIS,
// WITHOUT WARRANTIES OR CONDITIONS OF ANY KIND, either express or implied.
// See the License for the specific language governing permissions and
// limitations under the License.

package sigauth

import (
	"bytes"
	"crypto"
	"crypto/rand"
	"crypto/rsa"
	"encoding/base64"
	"errors"
	"fmt"
	"io/ioutil"
	"net/http"
	"strings"

	"github.com/rokwire/core-auth-library-go/authservice"
	"github.com/rokwire/core-auth-library-go/authutils"
	"gopkg.in/go-playground/validator.v9"
)

// SignatureAuth contains configurations and helper functions required to validate signatures
type SignatureAuth struct {
	authService *authservice.AuthService

	serviceKey *rsa.PrivateKey
}

// Sign generates and returns a signature for the provided message
func (s *SignatureAuth) Sign(message []byte) (string, error) {
	hash, err := authutils.HashSha256(message)
	if err != nil {
		return "", fmt.Errorf("error hashing message: %v", err)
	}

	signature, err := rsa.SignPSS(rand.Reader, s.serviceKey, crypto.SHA256, hash, nil)
	if err != nil {
		return "", fmt.Errorf("error signing message: %v", err)
	}

	sigB64 := base64.StdEncoding.EncodeToString(signature)

	return sigB64, nil
}

// CheckServiceSignature validates the provided message signature from the given service
func (s *SignatureAuth) CheckServiceSignature(serviceID string, message []byte, signature string) error {
	serviceReg, err := s.authService.GetServiceRegWithPubKey(serviceID)
	if err != nil {
		return fmt.Errorf("failed to retrieve service pub key: %v", err)
	}

	return s.CheckSignature(serviceReg.PubKey.Key, message, signature)
}

// CheckSignature validates the provided message signature from the given public key
func (s *SignatureAuth) CheckSignature(pubKey *rsa.PublicKey, message []byte, signature string) error {
	if pubKey == nil {
		return errors.New("public key is nil")
	}

	sigBytes, err := base64.StdEncoding.DecodeString(signature)
	if err != nil {
		return fmt.Errorf("error decoding signature: %v", err)
	}

	hash, err := authutils.HashSha256(message)
	if err != nil {
		return fmt.Errorf("error hashing message: %v", err)
	}

	err = rsa.VerifyPSS(pubKey, crypto.SHA256, hash, sigBytes, nil)
	if err != nil {
		return fmt.Errorf("error verifying signature: %v", err)
	}

	return nil
}

// SignRequest signs and modifies the provided request with the necessary signature parameters
func (s *SignatureAuth) SignRequest(r *http.Request) error {
	if r == nil {
		return fmt.Errorf("request is nil")
	}

	digest, err := GetRequestDigest(r)
	if err != nil {
		return fmt.Errorf("unable to build request digest: %v", err)
	}
	r.Header.Set("Digest", digest)

	headers := []string{"request-line", "host", "date", "digest", "content-length"}

	sigAuthHeader := SignatureAuthHeader{KeyId: s.authService.GetServiceID(), Algorithm: "rsa-sha256", Headers: headers}

	sigString, err := BuildSignatureString(r, headers)
	if err != nil {
		return fmt.Errorf("error building signature string: %v", err)
	}

	sig, err := s.Sign([]byte(sigString))
	if err != nil {
		return fmt.Errorf("error signing signature string: %v", err)
	}

	sigAuthHeader.Signature = sig

	authHeader, err := sigAuthHeader.Build()
	if err != nil {
		return fmt.Errorf("error building authorization header: %v", err)
	}

	r.Header.Set("Authorization", authHeader)

	return nil
}

// CheckRequestServiceSignature validates the signature on the provided request
// 	The request must be signed by one of the services in requiredServiceIDs. If nil, any valid signature
//	from a subscribed service will be accepted
// 	Returns the service ID of the signing service
<<<<<<< HEAD
func (s *SignatureAuth) CheckRequestSignature(r *http.Request, requiredServiceIDs []string) (string, error) {
	if r == nil {
		return "", fmt.Errorf("request is nil")
	}

=======
func (s *SignatureAuth) CheckRequestServiceSignature(r *http.Request, requiredServiceIDs []string) (string, error) {
	sigString, sigAuthHeader, err := s.checkRequest(r)
	if err != nil {
		return "", err
	}

	if requiredServiceIDs != nil && !authutils.ContainsString(requiredServiceIDs, sigAuthHeader.KeyId) {
		return "", fmt.Errorf("request signer (%s) is not one of the required services %v", sigAuthHeader.KeyId, requiredServiceIDs)
	}

	err = s.CheckServiceSignature(sigAuthHeader.KeyId, []byte(sigString), sigAuthHeader.Signature)
	if err != nil {
		return "", fmt.Errorf("error validating signature: %v", err)
	}

	return sigAuthHeader.KeyId, nil
}

// CheckRequestSignature validates the signature on the provided request
// 	The request must be signed by the private key paired with the provided public key
func (s *SignatureAuth) CheckRequestSignature(r *http.Request, pubKey *rsa.PublicKey) error {
	if pubKey == nil {
		return errors.New("public key is nil")
	}

	sigString, sigAuthHeader, err := s.checkRequest(r)
	if err != nil {
		return err
	}

	err = s.CheckSignature(pubKey, []byte(sigString), sigAuthHeader.Signature)
	if err != nil {
		return fmt.Errorf("error validating signature: %v", err)
	}

	return nil
}

func (s *SignatureAuth) checkRequest(r *http.Request) (string, *SignatureAuthHeader, error) {
>>>>>>> 8031b6ee
	authHeader := r.Header.Get("Authorization")
	if authHeader == "" {
		return "", nil, errors.New("request missing authorization header")
	}

	digestHeader := r.Header.Get("Digest")

	digest, err := GetRequestDigest(r)
	if err != nil {
		return "", nil, fmt.Errorf("unable to build request digest: %v", err)
	}

	if digest != digestHeader {
		return "", nil, errors.New("message digest does not match digest header")
	}

	sigAuthHeader, err := ParseSignatureAuthHeader(authHeader)
	if err != nil {
		return "", nil, fmt.Errorf("error parsing signature authorization header: %v", err)
	}

	if sigAuthHeader.Algorithm != "rsa-sha256" {
		return "", nil, fmt.Errorf("signing algorithm (%s) does not match rsa-sha256", sigAuthHeader.Algorithm)
	}

	sigString, err := BuildSignatureString(r, sigAuthHeader.Headers)
	if err != nil {
		return "", nil, fmt.Errorf("error building signature string: %v", err)
	}

	return sigString, sigAuthHeader, nil
}

// NewSignatureAuth creates and configures a new SignatureAuth instance
func NewSignatureAuth(serviceKey *rsa.PrivateKey, authService *authservice.AuthService) (*SignatureAuth, error) {
	err := authService.ValidateServiceRegistrationKey(serviceKey)
	if err != nil {
		return nil, fmt.Errorf("unable to validate service key registration: please contact the auth service system admin to register a public key for your service - %v", err)
	}

	return &SignatureAuth{serviceKey: serviceKey, authService: authService}, nil
}

// BuildSignatureString builds the string to be signed for the provided request
// 	"headers" specify which headers to include in the signature string
func BuildSignatureString(r *http.Request, headers []string) (string, error) {
	sigString := ""
	for _, header := range headers {
		if sigString != "" {
			sigString += "\n"
		}

		val := ""
		if header == "request-line" {
			val = GetRequestLine(r)
		} else {
			val = header + ": " + r.Header.Get(header)
		}

		if val == "" {
			return "", fmt.Errorf("missing or empty header: %s", header)
		}

		sigString += val
	}

	return sigString, nil
}

// GetRequestLine returns the request line for the provided request
func GetRequestLine(r *http.Request) string {
	return fmt.Sprintf("%s %s %s", r.Method, r.RequestURI, r.Proto)
}

// GetRequestDigest returns the SHA256 digest of the provided request body
func GetRequestDigest(r *http.Request) (string, error) {
	body, err := ioutil.ReadAll(r.Body)
	if err != nil {
		return "", fmt.Errorf("error reading request body: %v", err)
	}
	r.Body.Close()

	r.Body = ioutil.NopCloser(bytes.NewReader(body))

	hash, err := authutils.HashSha256(body)
	if err != nil {
		return "", fmt.Errorf("error hashing request body: %v", err)
	}

	return "SHA-256=" + base64.StdEncoding.EncodeToString(hash), nil
}

// -------------------- SignatureAuthHeader --------------------

//SignatureAuthHeader defines the structure of the Authorization header for signature authentication
type SignatureAuthHeader struct {
	KeyId      string   `json:"keyId" validate:"required"`
	Algorithm  string   `json:"algorithm" validate:"required"`
	Headers    []string `json:"headers,omitempty"`
	Extensions string   `json:"extensions,omitempty"`
	Signature  string   `json:"signature" validate:"required"`
}

// SetField sets the provided field to the provided value
func (s *SignatureAuthHeader) SetField(field string, value string) error {
	switch field {
	case "keyId":
		s.KeyId = value
	case "algorithm":
		s.Algorithm = value
	case "headers":
		s.Headers = strings.Split(value, " ")
	case "extensions":
		s.Extensions = value
	case "signature":
		s.Signature = value
	default:
		return fmt.Errorf("invalid field: %s", field)
	}

	return nil
}

// Build builds the signature Authorization header string
func (s *SignatureAuthHeader) Build() (string, error) {
	validate := validator.New()
	err := validate.Struct(s)
	if err != nil {
		return "", fmt.Errorf("error validating signature auth header: %v", err)
	}

	headers := ""
	if s.Headers != nil {
		headers = fmt.Sprintf("headers=\"%s\",", strings.Join(s.Headers, " "))
	}

	extensions := ""
	if s.Extensions != "" {
		extensions = fmt.Sprintf("extensions=\"%s\",", extensions)
	}

	return fmt.Sprintf("Signature keyId=\"%s\",algorithm=\"%s\",%s%ssignature=\"%s\"", s.KeyId, s.Algorithm, headers, extensions, s.Signature), nil
}

// ParseSignatureAuthHeader parses a signature Authorization header string
func ParseSignatureAuthHeader(header string) (*SignatureAuthHeader, error) {
	if !strings.HasPrefix(header, "Signature ") {
		return nil, errors.New("invalid format: missing Signature prefix")
	}
	header = strings.TrimPrefix(header, "Signature ")

	sigHeader := SignatureAuthHeader{}

	for _, param := range strings.Split(header, ",") {
		parts := strings.SplitN(param, "=", 2)
		if len(parts) != 2 {
			return nil, fmt.Errorf("invalid format for param: %s", param)
		}

		key := parts[0]
		val := strings.ReplaceAll(parts[1], "\"", "")

		err := sigHeader.SetField(key, val)
		if err != nil {
			return nil, fmt.Errorf("unable to decode param: %v", err)
		}
	}

	return &sigHeader, nil
}<|MERGE_RESOLUTION|>--- conflicted
+++ resolved
@@ -92,7 +92,7 @@
 // SignRequest signs and modifies the provided request with the necessary signature parameters
 func (s *SignatureAuth) SignRequest(r *http.Request) error {
 	if r == nil {
-		return fmt.Errorf("request is nil")
+		return errors.New("request is nil")
 	}
 
 	digest, err := GetRequestDigest(r)
@@ -131,14 +131,11 @@
 // 	The request must be signed by one of the services in requiredServiceIDs. If nil, any valid signature
 //	from a subscribed service will be accepted
 // 	Returns the service ID of the signing service
-<<<<<<< HEAD
-func (s *SignatureAuth) CheckRequestSignature(r *http.Request, requiredServiceIDs []string) (string, error) {
+func (s *SignatureAuth) CheckRequestServiceSignature(r *http.Request, requiredServiceIDs []string) (string, error) {
 	if r == nil {
-		return "", fmt.Errorf("request is nil")
-	}
-
-=======
-func (s *SignatureAuth) CheckRequestServiceSignature(r *http.Request, requiredServiceIDs []string) (string, error) {
+		return "", errors.New("request is nil")
+	}
+
 	sigString, sigAuthHeader, err := s.checkRequest(r)
 	if err != nil {
 		return "", err
@@ -159,6 +156,10 @@
 // CheckRequestSignature validates the signature on the provided request
 // 	The request must be signed by the private key paired with the provided public key
 func (s *SignatureAuth) CheckRequestSignature(r *http.Request, pubKey *rsa.PublicKey) error {
+	if r == nil {
+		return errors.New("request is nil")
+	}
+
 	if pubKey == nil {
 		return errors.New("public key is nil")
 	}
@@ -177,7 +178,6 @@
 }
 
 func (s *SignatureAuth) checkRequest(r *http.Request) (string, *SignatureAuthHeader, error) {
->>>>>>> 8031b6ee
 	authHeader := r.Header.Get("Authorization")
 	if authHeader == "" {
 		return "", nil, errors.New("request missing authorization header")
