# Changelog

All notable changes to this project will be documented in this file.

The format is based on [Keep a Changelog](https://keepachangelog.com/en/1.0.0/),
and this project adheres to [Semantic Versioning](https://semver.org/spec/v2.0.0.html).

## Unreleased
<<<<<<< HEAD
### Fixed
- Signature string is missing host and date headers [#45](https://github.com/rokwire/core-auth-library-go/issues/45)
=======
### Added
- Define signature request struct to check signatures [#44](https://github.com/rokwire/core-auth-library-go/issues/44)
>>>>>>> b8c6c5fc

## [1.0.7] - 2022-03-24
### Added
- Add first party claim [#40](https://github.com/rokwire/core-auth-library-go/issues/40)
- Add system claim [#39](https://github.com/rokwire/core-auth-library-go/issues/39)
- Add support for signature auth to retrieve access tokens [#26](https://github.com/rokwire/core-auth-library-go/issues/26)

## [1.0.6] - 2022-03-03
### Changed
- Improve signature interfaces for request body [#29](https://github.com/rokwire/core-auth-library-go/issues/29)
### Fixed
- Content length header missing when signing request [#27](https://github.com/rokwire/core-auth-library-go/issues/27)
### Added
- Provide permanent claim for external ID [#24](https://github.com/rokwire/core-auth-library-go/issues/24)
- Add session ID claim [#32](https://github.com/rokwire/core-auth-library-go/issues/32)

## [1.0.5] - 2021-12-21
### Added
- Standardize fetching certain data from a remote auth service [#20](https://github.com/rokwire/core-auth-library-go/issues/20)
- Link service accounts to service registrations [#19](https://github.com/rokwire/core-auth-library-go/issues/19)

## [1.0.6] - 2022-03-03
### Changed
- Improve signature interfaces for request body [#29](https://github.com/rokwire/core-auth-library-go/issues/29)
### Fixed
- Content length header missing when signing request [#27](https://github.com/rokwire/core-auth-library-go/issues/27)
### Added
- Provide permanent claim for external ID [#24](https://github.com/rokwire/core-auth-library-go/issues/24)
- Add session ID claim [#32](https://github.com/rokwire/core-auth-library-go/issues/32)

## [1.0.5] - 2021-12-21
### Added
- Standardize fetching certain data from a remote auth service [#20](https://github.com/rokwire/core-auth-library-go/issues/20)
- Link service accounts to service registrations [#19](https://github.com/rokwire/core-auth-library-go/issues/19)

## [1.0.5] - 2021-12-21
### Added
- Standardize fetching certain data from a remote auth service [#20](https://github.com/rokwire/core-auth-library-go/issues/20)
- Link service accounts to service registrations [#19](https://github.com/rokwire/core-auth-library-go/issues/19)

## [1.0.4] - 2021-12-03
### Added 
- Write unit tests for sigauth package [#17](https://github.com/rokwire/core-auth-library-go/pull/17)
- Check request signatures with any public key [#13](https://github.com/rokwire/core-auth-library-go/pull/13)

## [1.0.3] - 2021-11-23
### Added 
- Admin token claim [#15](https://github.com/rokwire/core-auth-library-go/issues/15)

## [1.0.2] - 2021-11-11
### Added
- Service token claim [#9](https://github.com/rokwire/core-auth-library-go/issues/9)
- Name in token claims [#7](https://github.com/rokwire/core-auth-library-go/issues/7)

## [1.0.1] - 2021-10-19
### Added
- Add an "authenticated" claim [#3](https://github.com/rokwire/core-auth-library-go/issues/3)

## [1.0.0] - 2021-10-01
### Added
- Initial release<|MERGE_RESOLUTION|>--- conflicted
+++ resolved
@@ -6,13 +6,10 @@
 and this project adheres to [Semantic Versioning](https://semver.org/spec/v2.0.0.html).
 
 ## Unreleased
-<<<<<<< HEAD
 ### Fixed
 - Signature string is missing host and date headers [#45](https://github.com/rokwire/core-auth-library-go/issues/45)
-=======
 ### Added
 - Define signature request struct to check signatures [#44](https://github.com/rokwire/core-auth-library-go/issues/44)
->>>>>>> b8c6c5fc
 
 ## [1.0.7] - 2022-03-24
 ### Added
