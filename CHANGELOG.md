--- conflicted
+++ resolved
@@ -7,11 +7,8 @@
 
 ## Unreleased
 ### Added
-<<<<<<< HEAD
 - Standardize fetching certain data from a remote auth service [#20](https://github.com/rokwire/core-auth-library-go/issues/20)
-=======
 - Link service accounts to service registrations [#19](https://github.com/rokwire/core-auth-library-go/issues/19)
->>>>>>> 256969f0
 
 ## [1.0.4] - 2021-12-03
 ### Added 
