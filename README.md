--- conflicted
+++ resolved
@@ -78,18 +78,13 @@
 
 See above for an example of how to create instances of these types to interact with a remote ROKWIRE Auth Service.
 
-<<<<<<< HEAD
-###### sigauth
-* The `KeyId` field of the `SignatureAuthHeader` type now contains the SHA256 fingerprint of the signing service's public key, instead of the signing service ID.
-* Signed requests reflect this change, and checking signed requests requires the `KeyId` matches the public key fingerprint of a provided list of service registrations.
-=======
 ###### coreservice
 * The `coreservice` package has been added. It declares the `CoreService` type, which is used to interface with services on the [Core Building Block](https://github.com/rokwire/core-building-block).
 * All deleted account-related functionality previously used by the `AuthDataLoader` interface has been moved to the `coreservice` package.
 
 ###### sigauth
-* The `KeyId` field in `sigauth.SignatureAuthHeader` is now called `KeyID`.
->>>>>>> 03caa843
+* The `KeyId` field in `SignatureAuthHeader` is now called `KeyID`, and it contains the SHA256 fingerprint of the signing service's public key instead of the signing service ID.
+* Signed requests reflect this change, and checking signed requests requires the `KeyID` matches the public key fingerprint of a provided list of service registrations.
 
 ###### String Casbin Authorization Policy Model
 A "description" (`descr`) parameter has been added to the Casbin string authorization policy model. This allows a description of each permission to be provided inline within the authorization policies. This change means that all Casbin string authorization policies (eg. permission policies) must be updated to include an additional column for this description. 
