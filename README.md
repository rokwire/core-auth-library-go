# core-auth-library-go
Auth library for validation of Core Building Block auth tokens

## Installation
To install this package, use `go get`:

    go get github.com/rokwire/core-auth-library-go

This will then make the following packages available to you:

    github.com/rokwire/core-auth-library-go/authservice
    github.com/rokwire/core-auth-library-go/tokenauth
    github.com/rokwire/core-auth-library-go/sigauth

Import the `core-auth-library-go/authservice` package into your code using this template:

```go
package yours

import (
  ...

  "github.com/rokwire/core-auth-library-go/authservice"
)

func main() {
	// Instantiate an AuthService to maintain basic auth data
	authService := authservice.AuthService{
		ServiceID:   "sample",
		ServiceHost: "https://rokwire.illinois.edu/sample",
		FirstParty:  true,
		AuthBaseURL: "https://rokwire.illinois.edu/auth",
	}

	// Instantiate a remote ServiceRegLoader to load auth service registration record from auth service
	serviceRegLoader, err := authservice.NewRemoteServiceRegLoader(&authService, []string{"auth"})
	if err != nil {
		log.Fatalf("Error initializing remote service registration loader: %v", err)
	}

	// Instantiate a ServiceRegManager to manage the service registration data loaded by serviceRegLoader
	serviceRegManager, err := authservice.NewServiceRegManager(&authService, serviceRegLoader)
	if err != nil {
		log.Fatalf("Error initializing service registration manager: %v", err)
	}

	// Instantiate a remote ServiceAccountLoader to load auth service account data from auth service
	staticTokenAuth := authservice.StaticTokenServiceAuth{ServiceToken: "sampleToken"}
	serviceAccountLoader, err := authservice.NewRemoteServiceAccountLoader(&authService, "sampleAccountID", staticTokenAuth)
	if err != nil {
		log.Fatalf("Error initializing remote service account loader: %v", err)
	}

	// Instantiate a remote ServiceAccountManager to manage service account-related data
	serviceAccountManager, err := authservice.NewServiceAccountManager(&authService, serviceAccountLoader)
	if err != nil {
		log.Fatalf("Error initializing service account manager: %v", err)
	}

    ...
}
```

## Upgrading
### Staying up to date
To update core-auth-library-go to the latest version, use `go get -u github.com/rokwire/core-auth-library-go`.

### Migration steps
Follow the steps below to upgrade to the associated version of this library. Note that the steps for each version are cumulative, so if you are attempting to upgrade by several versions, be sure to make the changes described for each version between your current version and the latest.

#### Unreleased
##### Breaking changes

<<<<<<< HEAD
The `ServiceRegManager` type has been added. To create a `ServiceRegManager`, a `ServiceRegLoader` must be created. The `ServiceRegLoader` is used to load service registration records retrieved from the ROKWIRE Auth Service, which are managed by the `ServiceRegManager`.

The `ServiceAccountManager` and `ServiceAccountLoader` types have been added. To create a `ServiceAccountManager`, a `ServiceAccountLoader` must be created. The`ServiceAccountLoader` is used to load access tokens from the ROKWIRE Auth Service, where the implementing service must hold an account. These access tokens are managed by the `ServiceAccountManager`.

See above for an example of how to create instances of these types to interact with a remote ROKWIRE Auth Service.

The `coreservice` package has been added. It declares the `CoreService` type, which is used to interface with services on the [Core Building Block](https://github.com/rokwire/core-building-block). All deleted account-related functionality previously used by the `AuthDataLoader` interface has been moved to the `coreservice` package.

The `KeyId` field in `sigauth.SignatureAuthHeader` is now called `KeyID`.
=======
###### AuthService
* The `AuthDataLoader` interface has been removed and the `AuthService` type has been refactored to contain basic configuration data needed to communicate with the ROKWIRE Auth Service.
* The `ServiceRegManager` type has been added. To create a `ServiceRegManager`, a `ServiceRegLoader` must be created. The `ServiceRegLoader` is used to load service registration records retrieved from the ROKWIRE Auth Service, which are managed by the `ServiceRegManager`.
* The `ServiceAccountManager` type has been added. It is used to retrieve access tokens from the ROKWIRE Auth Service, where the implementing service must hold an account.

See above for an example of how to create instances of these types to interact with a remote ROKWIRE Auth Service.

###### String Casbin Authorization Policy Model
A "description" (`descr`) parameter has been added to the Casbin string authorization policy model. This allows a description of each permission to be provided inline within the authorization policies. This change means that all Casbin string authorization policies (eg. permission policies) must be updated to include an additional column for this description. 

See [example/token/permissions_authorization_policy.csv](example/token/permissions_authorization_policy.csv) for an example of the new policy format. 

**Note:** While this new column must exist, it will not impact the actual authorization policy and may be left empty if appropriate.
>>>>>>> 40d66343

## ROKWIRE Auth Service
The ROKWIRE Auth Service is the system responsible for handling all user authentication and authorization in the ROKWIRE ecosystem. The Auth Service is a subsystem of the [Core Building Block](https://github.com/rokwire/core-building-block).

## Packages
This library contains several packages:

### `authservice`
The `authservice` package provides the `AuthService` type which contains the configurations to locate and communicate with the ROKWIRE Auth Service. The other packages in this library depend on the `AuthService` object, or other objects which depend on it, to handle any necessary communication with this central Auth Service.

This package also provides the `ServiceRegLoader`, `ServiceRegManager`, `ServiceAccountLoader`, and `ServiceAccountManager` types.

The `ServiceRegManager` type uses the configuration defined in an `AuthService` instance and a `ServiceRegLoader` instance to load, store, and manage service registration data (`ServiceReg` type).

The `ServiceAccountManager` type uses the configuration defined in an `AuthService` and a `ServiceAccountLoader` instance to load, storage, and manage service account data (e.g., access tokens, with the `AccessToken` type).

### `coreservice`
The `coreservice` package provides the `CoreService` type which contains the configurations and helper functions to utilize certain functions implemented by the ROKWIRE Core Building Block. One example of these functions is getting the IDs of accounts deleted within a set amount of time ago.

### `tokenauth`
The `tokenauth` package provides the `TokenAuth` type which exposes the interface to validate and authorize auth tokens generated by the ROKWIRE Auth Service.

### `sigauth`
The `sigauth` package provides the `SignatureAuth` type which exposes the interface to sign and verify HTTP requests to communicate securely between services within the ROKWIRE ecosystem.

### `authorization`
The `authorization` package provides a generic `Authorization` interface and a specific `CasbinAuthorization` and `CasbinScopeAuthorization` implementation of this interface that can be used with the `TokenAuth` object. There are two standard Casbin models that can be found in `authorization/authorization_model_string.conf` and `authorization/authorization_model_scope.conf` that can be used with each of these types respectively. You can also define your own model if neither of these fits the use case.

### `envloader`
The `envloader` package provides the `EnvLoader` interface which facilitates the loading of environment variables from various environments. Two standard implementations have been provided: `LocalEnvLoader` and `AWSSecretsManagerEnvLoader`. The `LocalEnvLoader` loads all variables from the environment variables set on the local machine, while the `AWSSecretsManagerEnvLoader` will load them from an AWS SecretsManager Secret.

#### `AWSSecretsManagerEnvLoader`
When using the `AWSSecretsManagerEnvLoader`, two environment variables must be set on the local machine to configure the specific secret to be accessed. The underlying infrastructure must also have the appropriate AWS permissions/roles to access the specied secret.

Environment Variables:
Name|Description
---|---
APP_SECRET_ARN | The AWS ARN of the AWS SecretsManager Secret to be accessed
AWS_REGION | The AWS region of the AWS SecretsManager Secret to be accessed

The `NewEnvLoader()` function can be used to automatically select and create the correct `EnvLoader` implementation object. If the two environment variables mentioned above are set, an `AWSSecretsManagerEnvLoader` will be returned, otherwise a `LocalEnvLoader` will be returned.

### `authutils`
The `authutils` package contains constants and standard utilities shared by the other packages.

## Usage
To get started, take a look at the `example/` directory.<|MERGE_RESOLUTION|>--- conflicted
+++ resolved
@@ -71,31 +71,26 @@
 #### Unreleased
 ##### Breaking changes
 
-<<<<<<< HEAD
-The `ServiceRegManager` type has been added. To create a `ServiceRegManager`, a `ServiceRegLoader` must be created. The `ServiceRegLoader` is used to load service registration records retrieved from the ROKWIRE Auth Service, which are managed by the `ServiceRegManager`.
-
-The `ServiceAccountManager` and `ServiceAccountLoader` types have been added. To create a `ServiceAccountManager`, a `ServiceAccountLoader` must be created. The`ServiceAccountLoader` is used to load access tokens from the ROKWIRE Auth Service, where the implementing service must hold an account. These access tokens are managed by the `ServiceAccountManager`.
+###### authservice
+* The `AuthDataLoader` interface has been removed and the `AuthService` type has been refactored to contain basic configuration data needed to communicate with the ROKWIRE Auth Service.
+* The `ServiceRegManager` type has been added. To create a `ServiceRegManager`, a `ServiceRegLoader` must be created. The `ServiceRegLoader` is used to load service registration records retrieved from the ROKWIRE Auth Service, which are managed by the `ServiceRegManager`.
+* The `ServiceAccountManager` and `ServiceAccountLoader` types have been added. To create a `ServiceAccountManager`, a `ServiceAccountLoader` must be created. The `ServiceAccountLoader` is used to load access tokens from the ROKWIRE Auth Service, where the implementing service must hold an account. These access tokens are managed by the `ServiceAccountManager`.
 
 See above for an example of how to create instances of these types to interact with a remote ROKWIRE Auth Service.
 
-The `coreservice` package has been added. It declares the `CoreService` type, which is used to interface with services on the [Core Building Block](https://github.com/rokwire/core-building-block). All deleted account-related functionality previously used by the `AuthDataLoader` interface has been moved to the `coreservice` package.
+###### coreservice
+* The `coreservice` package has been added. It declares the `CoreService` type, which is used to interface with services on the [Core Building Block](https://github.com/rokwire/core-building-block).
+* All deleted account-related functionality previously used by the `AuthDataLoader` interface has been moved to the `coreservice` package.
 
-The `KeyId` field in `sigauth.SignatureAuthHeader` is now called `KeyID`.
-=======
-###### AuthService
-* The `AuthDataLoader` interface has been removed and the `AuthService` type has been refactored to contain basic configuration data needed to communicate with the ROKWIRE Auth Service.
-* The `ServiceRegManager` type has been added. To create a `ServiceRegManager`, a `ServiceRegLoader` must be created. The `ServiceRegLoader` is used to load service registration records retrieved from the ROKWIRE Auth Service, which are managed by the `ServiceRegManager`.
-* The `ServiceAccountManager` type has been added. It is used to retrieve access tokens from the ROKWIRE Auth Service, where the implementing service must hold an account.
-
-See above for an example of how to create instances of these types to interact with a remote ROKWIRE Auth Service.
+###### sigauth
+* The `KeyId` field in `sigauth.SignatureAuthHeader` is now called `KeyID`.
 
 ###### String Casbin Authorization Policy Model
 A "description" (`descr`) parameter has been added to the Casbin string authorization policy model. This allows a description of each permission to be provided inline within the authorization policies. This change means that all Casbin string authorization policies (eg. permission policies) must be updated to include an additional column for this description. 
 
-See [example/token/permissions_authorization_policy.csv](example/token/permissions_authorization_policy.csv) for an example of the new policy format. 
+See [example/token/permissions_authorization_policy.csv](example/token/permissions_authorization_policy.csv) for an example of the new policy format.
 
 **Note:** While this new column must exist, it will not impact the actual authorization policy and may be left empty if appropriate.
->>>>>>> 40d66343
 
 ## ROKWIRE Auth Service
 The ROKWIRE Auth Service is the system responsible for handling all user authentication and authorization in the ROKWIRE ecosystem. The Auth Service is a subsystem of the [Core Building Block](https://github.com/rokwire/core-building-block).
